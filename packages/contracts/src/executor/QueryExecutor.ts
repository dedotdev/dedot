--- conflicted
+++ resolved
@@ -1,7 +1,4 @@
-<<<<<<< HEAD
-=======
 import type { PalletContractsPrimitivesContractResult } from '@dedot/api/chaintypes';
->>>>>>> 726f1515
 import { GenericSubstrateApi } from '@dedot/types';
 import { assert, concatU8a, hexToU8a, u8aToHex } from '@dedot/utils';
 import { ContractCallOptions, ContractCallMessage, GenericContractQueryCall } from '../types/index.js';
@@ -24,11 +21,7 @@
       const formattedInputs = args.map((arg, index) => this.tryEncode(arg, params[index]));
       const bytes = u8aToHex(concatU8a(hexToU8a(meta.selector), ...formattedInputs));
 
-<<<<<<< HEAD
-      const contractResult = await this.api.call.contractsApi.call(
-=======
       const raw: PalletContractsPrimitivesContractResult = await this.api.call.contractsApi.call(
->>>>>>> 726f1515
         caller,
         this.address,
         value,
@@ -37,18 +30,6 @@
         bytes,
       );
 
-<<<<<<< HEAD
-      return contractResult.result.isOk
-        ? {
-            isOk: true,
-            data: this.tryDecode(meta, contractResult.result.value.data),
-            rawResult: contractResult,
-          }
-        : {
-            isOk: false,
-            rawResult: contractResult,
-          };
-=======
       return (
         raw.result.isOk
           ? {
@@ -62,7 +43,6 @@
               raw,
             }
       ) as any;
->>>>>>> 726f1515
     };
 
     callFn.meta = meta;
@@ -70,11 +50,7 @@
     return callFn;
   }
 
-<<<<<<< HEAD
-  #findMessage(message: string): ContractMessage | undefined {
-=======
   #findMessage(message: string): ContractCallMessage | undefined {
->>>>>>> 726f1515
     return this.metadata.spec.messages.find((one) => normalizeLabel(one.label) === message);
   }
 }