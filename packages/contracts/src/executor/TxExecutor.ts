import { GenericSubstrateApi } from '@dedot/types';
import { assert, concatU8a, hexToU8a, u8aToHex } from '@dedot/utils';
import { ContractCallMessage, ContractTxOptions, GenericContractTxCall } from '../types/index.js';
import { normalizeLabel } from '../utils.js';
import { Executor } from './Executor.js';

export class TxExecutor<ChainApi extends GenericSubstrateApi> extends Executor<ChainApi> {
  doExecute(message: string) {
    const meta = this.#findTxMessage(message);
    assert(meta, `Tx message not found: ${message}`);

    const callFn: GenericContractTxCall<ChainApi> = (...params: any[]) => {
      const { args } = meta;
      assert(params.length === args.length + 1, `Expected ${args.length + 1} arguments, got ${params.length}`);

      const txCallOptions = params[args.length] as ContractTxOptions;
      const { value = 0n, gasLimit, storageDepositLimit } = txCallOptions;
      assert(gasLimit, 'Expected a gas limit in ContractTxOptions');

      const formattedInputs = args.map((arg, index) => this.tryEncode(arg, params[index]));
      const bytes = u8aToHex(concatU8a(hexToU8a(meta.selector), ...formattedInputs));

      return this.api.tx.contracts.call(this.address, value, gasLimit, storageDepositLimit, bytes);
    };

    callFn.meta = meta;

    return callFn;
  }

<<<<<<< HEAD
  #findTxMessage(message: string): ContractMessage | undefined {
=======
  #findTxMessage(message: string): ContractCallMessage | undefined {
>>>>>>> 726f1515
    return this.metadata.spec.messages.find((one) => one.mutates && normalizeLabel(one.label) === message);
  }
}<|MERGE_RESOLUTION|>--- conflicted
+++ resolved
@@ -28,11 +28,7 @@
     return callFn;
   }
 
-<<<<<<< HEAD
-  #findTxMessage(message: string): ContractMessage | undefined {
-=======
   #findTxMessage(message: string): ContractCallMessage | undefined {
->>>>>>> 726f1515
     return this.metadata.spec.messages.find((one) => one.mutates && normalizeLabel(one.label) === message);
   }
 }