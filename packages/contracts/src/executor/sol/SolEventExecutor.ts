import { isEventRecord } from '@dedot/api';
import { GenericSubstrateApi, IEventRecord, IRuntimeEvent, Unsub } from '@dedot/types';
import { assert } from '@dedot/utils';
<<<<<<< HEAD
import { EventFragment } from '@ethersproject/abi';
import { ContractEvent, GenericContractEvent } from '../../types/index.js';
=======
import { decodeEventLog } from 'viem/utils';
import { ContractAddress, ContractEvent, GenericContractEvent, SolABIEvent } from '../../types/index.js';
import { ContractEmittedEvent } from '../../utils';
>>>>>>> 536b9ab6
import { SolContractExecutor } from './abstract';

export class SolEventExecutor<ChainApi extends GenericSubstrateApi> extends SolContractExecutor<ChainApi> {
  doExecute(eventName: string): GenericContractEvent<string, any, 'sol'> {
    const fragment = this.#findEventFragment(eventName);

    assert(fragment, 'Fragment event not found!');

    const is = (event: IEventRecord | ContractEvent): event is ContractEvent => {
      if (isEventRecord(event)) {
        try {
          event = this.decodeEvent(event, this.address);
        } catch {
          return false;
        }
      }

      return event.name === eventName;
    };

    const find = (events: IEventRecord[] | ContractEvent[]): ContractEvent | undefined => {
      if (!events || events.length === 0) return undefined;

      if (isEventRecord(events[0])) {
        return this.decodeEvents(events as IEventRecord[], this.address).find(is);
      } else {
        return (events as ContractEvent[]).find(is);
      }
    };

    const filter = (events: IEventRecord[] | ContractEvent[]): ContractEvent[] => {
      if (isEventRecord(events[0])) {
        return this.decodeEvents(events as IEventRecord[], this.address).filter(is);
      } else {
        return (events as ContractEvent[]).filter(is);
      }
    };

    const watch = (callback: (events: ContractEvent[]) => void): Promise<Unsub> => {
      return this.client.query.system.events((records: IEventRecord[]) => {
        const events = filter(records);

        if (events.length === 0) return;

        callback(filter(records));
      });
    };

    return {
      is,
      find,
      filter,
      meta: fragment,
      watch,
    };
  }

  #findEventFragment(fragment: string): SolABIEvent | undefined {
    return this.abi.find((one) => one.type === 'event' && one.name === fragment) as SolABIEvent;
  }

  decodeEvents(records: IEventRecord[], contract: ContractAddress): ContractEvent[] {
    return records
      .filter((eventRecord) => this.#isContractEmittedEvent(eventRecord.event, contract))
      .map((eventRecord) => this.decodeEvent(eventRecord, contract));
  }

  decodeEvent(eventRecord: IEventRecord, contract: ContractAddress) {
    assert(this.#isContractEmittedEvent(eventRecord.event, contract), 'Invalid ContractEmitted Event');

    const event = eventRecord.event;
    const signatureTopic = event.palletEvent.data.topics[0];

    const { eventName, args: data } = decodeEventLog({
      abi: this.abi,
      data: event.palletEvent.data.data,
      topics: [signatureTopic, ...event.palletEvent.data.topics],
    });

    // @ts-ignore
    return data.length > 0 ? { name: eventName, data } : { name: eventName };
  }

  #isContractEmittedEvent(
    event: IRuntimeEvent,
    contractAddress?: ContractAddress,
  ): event is ContractEmittedEvent<'Revive'> {
    const eventMatched =
      typeof event.palletEvent === 'object' && // --
      event.palletEvent.name === 'ContractEmitted';

    if (!eventMatched) return false;

    if (contractAddress) {
      // @ts-ignore
      const emittedContract = event.palletEvent.data?.contract;

      return emittedContract === contractAddress;
    }

    return true;
  }
}<|MERGE_RESOLUTION|>--- conflicted
+++ resolved
@@ -1,15 +1,8 @@
 import { isEventRecord } from '@dedot/api';
-import { GenericSubstrateApi, IEventRecord, IRuntimeEvent, Unsub } from '@dedot/types';
+import { GenericSubstrateApi, IEventRecord, Unsub } from '@dedot/types';
 import { assert } from '@dedot/utils';
-<<<<<<< HEAD
-import { EventFragment } from '@ethersproject/abi';
-import { ContractEvent, GenericContractEvent } from '../../types/index.js';
-=======
-import { decodeEventLog } from 'viem/utils';
-import { ContractAddress, ContractEvent, GenericContractEvent, SolABIEvent } from '../../types/index.js';
-import { ContractEmittedEvent } from '../../utils';
->>>>>>> 536b9ab6
-import { SolContractExecutor } from './abstract';
+import { ContractEvent, GenericContractEvent, SolAbiEvent } from '../../types/index.js';
+import { SolContractExecutor } from './abstract/index.js';
 
 export class SolEventExecutor<ChainApi extends GenericSubstrateApi> extends SolContractExecutor<ChainApi> {
   doExecute(eventName: string): GenericContractEvent<string, any, 'sol'> {
@@ -20,7 +13,7 @@
     const is = (event: IEventRecord | ContractEvent): event is ContractEvent => {
       if (isEventRecord(event)) {
         try {
-          event = this.decodeEvent(event, this.address);
+          event = this.registry.decodeEvent(event, this.address);
         } catch {
           return false;
         }
@@ -33,7 +26,7 @@
       if (!events || events.length === 0) return undefined;
 
       if (isEventRecord(events[0])) {
-        return this.decodeEvents(events as IEventRecord[], this.address).find(is);
+        return this.registry.decodeEvents(events as IEventRecord[], this.address).find(is);
       } else {
         return (events as ContractEvent[]).find(is);
       }
@@ -41,7 +34,7 @@
 
     const filter = (events: IEventRecord[] | ContractEvent[]): ContractEvent[] => {
       if (isEventRecord(events[0])) {
-        return this.decodeEvents(events as IEventRecord[], this.address).filter(is);
+        return this.registry.decodeEvents(events as IEventRecord[], this.address).filter(is);
       } else {
         return (events as ContractEvent[]).filter(is);
       }
@@ -66,49 +59,7 @@
     };
   }
 
-  #findEventFragment(fragment: string): SolABIEvent | undefined {
-    return this.abi.find((one) => one.type === 'event' && one.name === fragment) as SolABIEvent;
-  }
-
-  decodeEvents(records: IEventRecord[], contract: ContractAddress): ContractEvent[] {
-    return records
-      .filter((eventRecord) => this.#isContractEmittedEvent(eventRecord.event, contract))
-      .map((eventRecord) => this.decodeEvent(eventRecord, contract));
-  }
-
-  decodeEvent(eventRecord: IEventRecord, contract: ContractAddress) {
-    assert(this.#isContractEmittedEvent(eventRecord.event, contract), 'Invalid ContractEmitted Event');
-
-    const event = eventRecord.event;
-    const signatureTopic = event.palletEvent.data.topics[0];
-
-    const { eventName, args: data } = decodeEventLog({
-      abi: this.abi,
-      data: event.palletEvent.data.data,
-      topics: [signatureTopic, ...event.palletEvent.data.topics],
-    });
-
-    // @ts-ignore
-    return data.length > 0 ? { name: eventName, data } : { name: eventName };
-  }
-
-  #isContractEmittedEvent(
-    event: IRuntimeEvent,
-    contractAddress?: ContractAddress,
-  ): event is ContractEmittedEvent<'Revive'> {
-    const eventMatched =
-      typeof event.palletEvent === 'object' && // --
-      event.palletEvent.name === 'ContractEmitted';
-
-    if (!eventMatched) return false;
-
-    if (contractAddress) {
-      // @ts-ignore
-      const emittedContract = event.palletEvent.data?.contract;
-
-      return emittedContract === contractAddress;
-    }
-
-    return true;
+  #findEventFragment(fragment: string): SolAbiEvent | undefined {
+    return this.abi.find((one) => one.type === 'event' && one.name === fragment) as SolAbiEvent;
   }
 }