import type { BaseSubmittableExtrinsic, ISubstrateClient } from '@dedot/api';
import type { SubstrateApi } from '@dedot/api/chaintypes';
import { GenericSubstrateApi, RpcVersion } from '@dedot/types';
import { assert, HexString } from '@dedot/utils';
<<<<<<< HEAD
import { FormatTypes } from '@ethersproject/abi';
=======
import { encodeFunctionData } from 'viem/utils';
>>>>>>> 536b9ab6
import { ContractTxOptions, GenericContractTxCall } from '../../types/index.js';
import { ensureParamsLength } from '../../utils/index.js';
import { SolQueryExecutor } from './SolQueryExecutor.js';
import { SolContractExecutor } from './abstract/SolContractExecutor.js';

export class SolTxExecutor<ChainApi extends GenericSubstrateApi> extends SolContractExecutor<ChainApi> {
  doExecute(fragmentName: string) {
    const fragment = this.findTxFragment(fragmentName);
    assert(fragment, `Tx fragment not found: ${fragmentName}`);

    const callFn: GenericContractTxCall<ChainApi, any, 'sol'> = (...params: any[]) => {
      const { inputs } = fragment;

      ensureParamsLength(inputs.length, params.length);

      const txCallOptions = (params[inputs.length] || {}) as ContractTxOptions;
      const { value = 0n, gasLimit, storageDepositLimit } = txCallOptions;
      const bytes = encodeFunctionData({
        abi: this.abi,
        functionName: fragment.name,
        args: params.slice(0, inputs.length),
      });

      const client = this.client as unknown as ISubstrateClient<SubstrateApi[RpcVersion]>;

      const tx = (() => {
        return client.tx.revive.call(
          this.address as HexString, // --
          value,
          gasLimit!,
          storageDepositLimit || 0n,
          bytes,
        );
      })();

      (tx as unknown as BaseSubmittableExtrinsic).withHooks({
        beforeSign: async (tx, signerAddress) => {
          const callParams = { ...tx.call.palletCall.params };
          const hasGasLimit = !!callParams.gasLimit;
          const hasStorageDepositLimit = !!callParams.storageDepositLimit;

          // Check if current tx provide gas limit and storage deposit limit
          // If not, we need to do a dry run to get the actual value
          const needsDryRun = !hasGasLimit || !hasStorageDepositLimit;
          if (!needsDryRun) return;

          const executor = new SolQueryExecutor(
            this.client, // --
            this.abi,
            this.address,
            {
              defaultCaller: signerAddress,
              ...this.options,
            },
          );
          const { raw } = await executor.doExecute(fragmentName)(...params);

          const { gasRequired, storageDeposit } = raw;
          if (!callParams.gasLimit) {
            callParams.gasLimit = gasRequired;
          }

          if (!callParams.storageDepositLimit) {
            callParams.storageDepositLimit = storageDeposit.value;
          }

          const newCall = { ...tx.call };
          newCall.palletCall.params = callParams;

          tx.call = newCall;
        },
      });

      return tx;
    };

    callFn.meta = fragment;

    return callFn;
  }
}<|MERGE_RESOLUTION|>--- conflicted
+++ resolved
@@ -2,11 +2,7 @@
 import type { SubstrateApi } from '@dedot/api/chaintypes';
 import { GenericSubstrateApi, RpcVersion } from '@dedot/types';
 import { assert, HexString } from '@dedot/utils';
-<<<<<<< HEAD
-import { FormatTypes } from '@ethersproject/abi';
-=======
 import { encodeFunctionData } from 'viem/utils';
->>>>>>> 536b9ab6
 import { ContractTxOptions, GenericContractTxCall } from '../../types/index.js';
 import { ensureParamsLength } from '../../utils/index.js';
 import { SolQueryExecutor } from './SolQueryExecutor.js';
@@ -55,7 +51,7 @@
 
           const executor = new SolQueryExecutor(
             this.client, // --
-            this.abi,
+            this.registry,
             this.address,
             {
               defaultCaller: signerAddress,
