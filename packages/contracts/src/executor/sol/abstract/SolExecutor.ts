import { ISubstrateClient } from '@dedot/api';
import { SubstrateApi } from '@dedot/api/chaintypes';
import { GenericSubstrateApi, RpcVersion } from '@dedot/types';
<<<<<<< HEAD
import { FormatTypes } from '@ethersproject/abi';
import { SolRegistry } from '../../../SolRegistry';
import { ExecutionOptions, SolAbi } from '../../../types/index.js';
=======
import { ExecutionOptions, SolABI } from '../../../types/index.js';
>>>>>>> 536b9ab6

export abstract class SolExecutor<ChainApi extends GenericSubstrateApi = SubstrateApi[RpcVersion]> {
  protected constructor(
    readonly client: ISubstrateClient<ChainApi>,
    readonly abi: SolABI,
    readonly options: ExecutionOptions = {},
  ) {}

<<<<<<< HEAD
  get abi(): SolAbi {
    return JSON.parse(this.registry.interf.format(FormatTypes.json) as string);
  }

=======
>>>>>>> 536b9ab6
  abstract doExecute(...paths: string[]): unknown;
}<|MERGE_RESOLUTION|>--- conflicted
+++ resolved
@@ -1,27 +1,19 @@
 import { ISubstrateClient } from '@dedot/api';
 import { SubstrateApi } from '@dedot/api/chaintypes';
 import { GenericSubstrateApi, RpcVersion } from '@dedot/types';
-<<<<<<< HEAD
-import { FormatTypes } from '@ethersproject/abi';
 import { SolRegistry } from '../../../SolRegistry';
 import { ExecutionOptions, SolAbi } from '../../../types/index.js';
-=======
-import { ExecutionOptions, SolABI } from '../../../types/index.js';
->>>>>>> 536b9ab6
 
 export abstract class SolExecutor<ChainApi extends GenericSubstrateApi = SubstrateApi[RpcVersion]> {
   protected constructor(
     readonly client: ISubstrateClient<ChainApi>,
-    readonly abi: SolABI,
+    readonly registry: SolRegistry,
     readonly options: ExecutionOptions = {},
   ) {}
 
-<<<<<<< HEAD
   get abi(): SolAbi {
-    return JSON.parse(this.registry.interf.format(FormatTypes.json) as string);
+    return this.registry.abi;
   }
 
-=======
->>>>>>> 536b9ab6
   abstract doExecute(...paths: string[]): unknown;
 }