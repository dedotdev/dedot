import { BaseSubmittableExtrinsic, ISubstrateClient } from '@dedot/api';
import type { SubstrateApi } from '@dedot/api/chaintypes';
import { GenericSubstrateApi, ISubmittableResult, RpcVersion } from '@dedot/types';
import { assert, isPvm, isUndefined, toHex, toU8a } from '@dedot/utils';
<<<<<<< HEAD
import { FormatTypes } from '@ethersproject/abi';
=======
import { encodeDeployData } from 'viem/utils';
>>>>>>> 536b9ab6
import { Contract } from '../../Contract';
import {
  ConstructorTxOptions,
  ContractAddress,
  ExecutionOptions,
  GenericConstructorTxCall,
} from '../../types/index.js';
import {
  CREATE1,
  CREATE2,
  ensureContractPresenceOnRevive,
  ensureParamsLength,
  toEvmAddress,
} from '../../utils/index.js';
import { SolConstructorQueryExecutor } from './SolConstructorQueryExecutor';
import { SolDeployerExecutor } from './abstract/index.js';

export class SolConstructorTxExecutor<ChainApi extends GenericSubstrateApi> extends SolDeployerExecutor<ChainApi> {
  doExecute(_: string) {
    const fragment = this.findConstructorFragment();
    assert(fragment, `There are no constructor fragment existed in the ABI`);

    // @ts-ignore
    const callFn: GenericConstructorTxCall<ChainApi, any, 'sol'> = (...params: any[]) => {
      const { inputs } = fragment;

      ensureParamsLength(inputs.length, params.length);

      const txCallOptions = (params[inputs.length] || {}) as ConstructorTxOptions;
      const { value = 0n, gasLimit, storageDepositLimit, salt } = txCallOptions;
      assert(
        isUndefined(salt) || toU8a(salt).byteLength == 32,
        'Invalid salt provided in ConstructorCallOptions: expected a 32-byte value as a hex string or a Uint8Array',
      );

      const bytes = encodeDeployData({
        abi: this.abi,
        bytecode: '0x',
        args: params.slice(0, inputs.length),
      });

      const client = this.client as unknown as ISubstrateClient<SubstrateApi[RpcVersion]>;

      const tx = (() => {
        if (isPvm(this.code)) {
          return client.tx.revive.instantiateWithCode(
            value,
            gasLimit!,
            storageDepositLimit!,
            this.code,
            bytes,
            salt ? toHex(salt) : undefined,
          );
        } else {
          return client.tx.revive.instantiate(
            value,
            gasLimit!,
            storageDepositLimit!,
            toHex(this.code),
            bytes,
            salt ? toHex(salt) : undefined,
          );
        }
      })();

      let deployerAddress: string, deployerNonce: number;

      const calculateContractAddress = async (result: ISubmittableResult): Promise<string> => {
        assert(deployerAddress, 'Deployer address Not Found');
        const { status, dispatchError } = result;

        const onChain = status.type === 'BestChainBlockIncluded' || status.type === 'Finalized';
        assert(onChain, 'The deployment transaction has not yet been included in the best chain block or finalized.');

        assert(
          !dispatchError,
          'The deployment transaction failed to execute. Refer to the dispatch error for more information.',
        );

        if (salt) {
          let code;
          if (isPvm(this.code)) {
            code = this.code;
          } else {
            // Pull the raw code in case we're using a code hash here
            code = await client.query.revive.pristineCode(toHex(this.code));
          }

          assert(code, 'Contract code binary not found');

          return CREATE2(
            toEvmAddress(deployerAddress), // --
            code,
            bytes,
            salt,
          );
        } else {
          return CREATE1(
            toEvmAddress(deployerAddress), // --
            deployerNonce,
          );
        }
      };

      (tx as unknown as BaseSubmittableExtrinsic).withHooks({
        beforeSign: async (tx, signerAddress) => {
          // Set data for next hooks
          deployerAddress = signerAddress;

          if (!salt) {
            deployerNonce = await client.call.accountNonceApi.accountNonce(deployerAddress);
          }

          const callParams = { ...tx.call.palletCall.params };
          const hasGasLimit = !!callParams.gasLimit;
          const hasStorageDepositLimit = !!callParams.storageDepositLimit;

          // Check if current tx provide gas limit and storage deposit limit
          // If not, we need to do a dry run to get the actual value
          const needsDryRun = !hasGasLimit || !hasStorageDepositLimit;
          if (!needsDryRun) return;

          const executor = new SolConstructorQueryExecutor(
            this.client, // --
            this.abi,
            this.code,
            {
              defaultCaller: signerAddress,
              ...this.options,
            },
          );

          const {
            raw: { gasRequired, storageDeposit },
          } = await executor.doExecute(_)(...params);

          // Replace the params with gas limit and storage deposit limit
          if (!hasGasLimit) {
            callParams.gasLimit = gasRequired;
          }

          if (!hasStorageDepositLimit) {
            callParams.storageDepositLimit = storageDeposit.value;
          }

          const newCall = { ...tx.call };
          newCall.palletCall.params = callParams;

          tx.call = newCall;
        },
        transformResult: (result) => {
          let cachedAddress: ContractAddress;

          const contractAddress = async () => {
            if (cachedAddress) return cachedAddress;

            cachedAddress = await calculateContractAddress(result);
            return cachedAddress;
          };

          const contract = async (overrideOptions?: ExecutionOptions) => {
            const address = await contractAddress();

            // Check if the contract is existed on chain or not!
            await ensureContractPresenceOnRevive(client, address);

            return new Contract(
              client, // --
              this.abi,
              address,
              {
                defaultCaller: deployerAddress,
                ...this.options,
                ...overrideOptions,
              },
            );
          };

          Object.assign(result, {
            contractAddress,
            contract,
          });

          return result as any;
        },
      });

      return tx;
    };

    callFn.meta = fragment;

    return callFn;
  }
}<|MERGE_RESOLUTION|>--- conflicted
+++ resolved
@@ -2,12 +2,8 @@
 import type { SubstrateApi } from '@dedot/api/chaintypes';
 import { GenericSubstrateApi, ISubmittableResult, RpcVersion } from '@dedot/types';
 import { assert, isPvm, isUndefined, toHex, toU8a } from '@dedot/utils';
-<<<<<<< HEAD
-import { FormatTypes } from '@ethersproject/abi';
-=======
 import { encodeDeployData } from 'viem/utils';
->>>>>>> 536b9ab6
-import { Contract } from '../../Contract';
+import { Contract } from '../../Contract.js';
 import {
   ConstructorTxOptions,
   ContractAddress,
@@ -21,7 +17,7 @@
   ensureParamsLength,
   toEvmAddress,
 } from '../../utils/index.js';
-import { SolConstructorQueryExecutor } from './SolConstructorQueryExecutor';
+import { SolConstructorQueryExecutor } from './SolConstructorQueryExecutor.js';
 import { SolDeployerExecutor } from './abstract/index.js';
 
 export class SolConstructorTxExecutor<ChainApi extends GenericSubstrateApi> extends SolDeployerExecutor<ChainApi> {
@@ -131,7 +127,7 @@
 
           const executor = new SolConstructorQueryExecutor(
             this.client, // --
-            this.abi,
+            this.registry,
             this.code,
             {
               defaultCaller: signerAddress,
