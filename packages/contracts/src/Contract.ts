--- conflicted
+++ resolved
@@ -12,19 +12,14 @@
   readonly #metadata: ContractMetadata;
   readonly #options?: Options;
 
-<<<<<<< HEAD
-  constructor(api: ISubstrateClient, metadata: ContractMetadata | string, address: AccountId32Like, options?: Options) {
-    ensureSupportContractsPallet(api);
-
-    this.#api = api;
-=======
   constructor(
     readonly client: ISubstrateClient<ContractApi['types']['ChainApi']>,
     metadata: ContractMetadata | string,
     address: AccountId32Like,
+    options?: Options
   ) {
     ensureSupportContractsPallet(client);
->>>>>>> b142f44a
+
     this.#address = new AccountId32(address);
     this.#metadata = typeof metadata === 'string' ? parseRawMetadata(metadata) : metadata;
     this.#registry = new TypinkRegistry(this.#metadata);
@@ -52,28 +47,16 @@
   }
 
   get query(): ContractApi['query'] {
-<<<<<<< HEAD
     return newProxyChain(
-      new QueryExecutor(this.#api, this.#registry, this.#address, this.#options),
+      new QueryExecutor(this.client, this.#registry, this.#address, this.#options),
     ) as ContractApi['query'];
   }
 
   get tx(): ContractApi['tx'] {
-    return newProxyChain(new TxExecutor(this.#api, this.#registry, this.#address, this.#options)) as ContractApi['tx'];
+    return newProxyChain(new TxExecutor(this.client, this.#registry, this.#address, this.#options)) as ContractApi['tx'];
   }
 
   get events(): ContractApi['events'] {
-    return newProxyChain(new EventExecutor(this.#api, this.#registry, this.#options)) as ContractApi['events'];
-=======
-    return newProxyChain(new QueryExecutor(this.client, this.#registry, this.#address)) as ContractApi['query'];
-  }
-
-  get tx(): ContractApi['tx'] {
-    return newProxyChain(new TxExecutor(this.client, this.#registry, this.#address)) as ContractApi['tx'];
-  }
-
-  get events(): ContractApi['events'] {
-    return newProxyChain(new EventExecutor(this.client, this.#registry, this.#address)) as ContractApi['events'];
->>>>>>> b142f44a
+    return newProxyChain(new EventExecutor(this.client, this.#registry, this.#options)) as ContractApi['events'];
   }
 }