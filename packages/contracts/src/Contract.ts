--- conflicted
+++ resolved
@@ -12,10 +12,6 @@
   LooseContractMetadata,
   RootLayoutV5,
 } from './types/index.js';
-<<<<<<< HEAD
-import { RootLayoutV5 } from './types/v5.js';
-=======
->>>>>>> 0c4e525d
 import { checkStorageApiSupports, ensureSupportContractsPallet, newProxyChain, parseRawMetadata } from './utils.js';
 
 export class Contract<ContractApi extends GenericContractApi = GenericContractApi> {
