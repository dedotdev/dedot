--- conflicted
+++ resolved
@@ -8,184 +8,4 @@
 export * from './v6.js';
 
 export type ContractEventMeta = ContractEventV4 | ContractEventV5;
-<<<<<<< HEAD
-
-export interface IContractInstantiateSubmittableResult<
-  ContractApi extends GenericContractApi = GenericContractApi, // --
-> extends ISubmittableResult {
-  /**
-   * Get deployed contract address
-   */
-  contractAddress(): Promise<ContractAddress>;
-
-  /**
-   * Get deployed contract instance
-   */
-  contract(options?: ExecutionOptions): Promise<Contract<ContractApi>>;
-}
-
-export type GenericInstantiateSubmittableExtrinsic<
-  _ extends GenericSubstrateApi,
-  ContractApi extends GenericContractApi = GenericContractApi,
-> = SubmittableExtrinsic<IContractInstantiateSubmittableResult<ContractApi>>;
-
-export type ContractMetadata = ContractMetadataV4 | ContractMetadataV5 | ContractMetadataV6;
-
-export interface LooseContractMetadata {
-  version: number | string;
-  [prop: string]: any;
-}
-
-export type GenericContractQueryCall<
-  ChainApi extends GenericSubstrateApi,
-  F extends AsyncMethod = (...args: any[]) => Promise<GenericContractCallResult<any, ContractCallResult<ChainApi>>>,
-  Type extends MetadataType = MetadataType,
-> = F & {
-  meta: Type extends 'ink' ? ContractCallMessage : SolAbiFunction;
-};
-
-export type GenericContractTxCall<
-  ChainApi extends GenericSubstrateApi,
-  F extends AnyFunc = (...args: any[]) => ContractSubmittableExtrinsic<ChainApi>,
-  Type extends MetadataType = MetadataType,
-> = F & {
-  meta: Type extends 'ink' ? ContractCallMessage : SolAbiFunction;
-};
-
-export type GenericConstructorQueryCall<
-  ChainApi extends GenericSubstrateApi,
-  F extends AsyncMethod = (
-    ...args: any[]
-  ) => Promise<GenericConstructorCallResult<any, ContractInstantiateResult<ChainApi>>>,
-  Type extends MetadataType = MetadataType,
-> = F & {
-  meta: Type extends 'ink' ? ContractConstructorMessage : SolAbiConstructor;
-};
-
-export type GenericConstructorTxCall<
-  ChainApi extends GenericSubstrateApi,
-  F extends AnyFunc = (...args: any[]) => GenericInstantiateSubmittableExtrinsic<ChainApi>,
-  Type extends MetadataType = MetadataType,
-> = F & {
-  meta: Type extends 'ink' ? ContractConstructorMessage : SolAbiConstructor;
-};
-
-export interface GenericContractQuery<ChainApi extends GenericSubstrateApi, Type extends MetadataType = MetadataType> {
-  [method: string]: GenericContractQueryCall<
-    ChainApi,
-    (...args: any[]) => Promise<GenericContractCallResult<any, ContractCallResult<ChainApi>>>,
-    Type
-  >;
-}
-
-export interface GenericContractTx<ChainApi extends GenericSubstrateApi, Type extends MetadataType = MetadataType> {
-  [method: string]: GenericContractTxCall<ChainApi, (...args: any[]) => ContractSubmittableExtrinsic<ChainApi>, Type>;
-}
-
-export interface GenericConstructorQuery<
-  ChainApi extends GenericSubstrateApi,
-  Type extends MetadataType = MetadataType,
-> {
-  [method: string]: GenericConstructorQueryCall<
-    ChainApi,
-    (...args: any[]) => Promise<GenericConstructorCallResult<any, ContractInstantiateResult<ChainApi>>>,
-    Type
-  >;
-}
-
-export interface GenericConstructorTx<ChainApi extends GenericSubstrateApi, Type extends MetadataType = MetadataType> {
-  [method: string]: GenericConstructorTxCall<
-    ChainApi,
-    (...args: any[]) => GenericInstantiateSubmittableExtrinsic<ChainApi>,
-    Type
-  >;
-}
-
-export type ContractEvent<EventName extends string = string, Data extends any = any> = Data extends undefined
-  ? {
-      name: EventName;
-    }
-  : {
-      name: EventName;
-      data: Data;
-    };
-
-export interface GenericContractEvent<
-  EventName extends string = string,
-  Data extends any = any,
-  Type extends MetadataType = MetadataType,
-> {
-  is: (event: IEventRecord | ContractEvent) => event is ContractEvent<EventName, Data>;
-  find: (events: IEventRecord[] | ContractEvent[]) => ContractEvent<EventName, Data> | undefined;
-  filter: (events: IEventRecord[] | ContractEvent[]) => ContractEvent<EventName, Data>[];
-  watch: (callback: (events: ContractEvent<EventName, Data>[]) => void) => Promise<Unsub>;
-  meta: Type extends 'ink' ? ContractEventMeta : SolAbiEvent;
-}
-
-export interface GenericContractEvents<_ extends GenericSubstrateApi, Type extends MetadataType = MetadataType> {
-  [event: string]: GenericContractEvent<string, any, Type>;
-}
-
-export type GenericInkLangError = 'CouldNotReadInput' | any;
-export type GenericRootStorage = any;
-export type GenericLazyStorage = any;
-export type MetadataType = 'ink' | 'sol';
-
-export type AB<Type extends MetadataType, A, B> = Type extends 'ink' ? A : B;
-
-export interface GenericContractApi<
-  Rv extends RpcVersion = RpcVersion,
-  ChainApi extends VersionedGenericSubstrateApi = SubstrateApi,
-  Type extends MetadataType = MetadataType,
-> {
-  metadataType: Type;
-  query: GenericContractQuery<ChainApi[Rv], Type>;
-  tx: GenericContractTx<ChainApi[Rv], Type>;
-  constructorQuery: GenericConstructorQuery<ChainApi[Rv], Type>;
-  constructorTx: GenericConstructorTx<ChainApi[Rv], Type>;
-  events: GenericContractEvents<ChainApi[Rv], Type>;
-  storage: AB<
-    Type,
-    {
-      root(): Promise<GenericRootStorage>;
-      lazy(): GenericLazyStorage;
-    },
-    undefined
-  >;
-
-  types: {
-    ChainApi: ChainApi[Rv];
-    [TypeName: string]: any;
-  };
-}
-
-// Utility: Detect if a type has a `.get(...)` method
-type HasGetter<T> = T extends { get: (...args: any[]) => any } ? true : false;
-
-// Recursive type: Keep props if they (or children) have `.get(...)`, preserve original type
-export type WithLazyStorage<T> = {
-  [K in keyof T as HasGetter<T[K]> extends true
-    ? K
-    : T[K] extends object
-      ? keyof WithLazyStorage<T[K]> extends never
-        ? never
-        : K
-      : never]: T[K] extends object
-    ? HasGetter<T[K]> extends true
-      ? T[K] // preserve full type if it has `.get(...)`
-      : WithLazyStorage<T[K]> // recurse
-    : never;
-};
-
-export interface InkGenericContractApi<
-  Rv extends RpcVersion = RpcVersion,
-  ChainApi extends VersionedGenericSubstrateApi = SubstrateApi,
-> extends GenericContractApi<Rv, ChainApi, 'ink'> {}
-
-export interface SolGenericContractApi<
-  Rv extends RpcVersion = RpcVersion,
-  ChainApi extends VersionedGenericSubstrateApi = SubstrateApi,
-> extends GenericContractApi<Rv, ChainApi, 'sol'> {}
-=======
-export type ContractMetadata = ContractMetadataV4 | ContractMetadataV5 | ContractMetadataV6;
->>>>>>> eb7904db
+export type ContractMetadata = ContractMetadataV4 | ContractMetadataV5 | ContractMetadataV6;