export interface ContractSource {
  hash: string;
  wasm?: string;
  language: string;
  compiler: string;
  build_info: BuildInfo;
}

export interface ContractInformation {
  name: string;
  version: string;
  authors: string[];
}

export interface BuildInfo {
  build_mode: string;
  cargo_contract_version: string;
  rust_toolchain: string;
  wasm_opt_settings: WasmOptSettings;
}

export interface WasmOptSettings {
  keep_debug_symbols: boolean;
  optimization_passes: string;
}

export interface ContractMessageArg {
  label: string;
  type: ContractTypeInfo;
}

export interface ContractTypeInfo {
  displayName: string[];
  type: number;
}

<<<<<<< HEAD
export interface Message {
=======
export interface ContractMessage {
>>>>>>> 726f1515
  args: ContractMessageArg[];
  default: boolean;
  docs: string[];
  label: string;
  payable: boolean;
  returnType: ContractTypeInfo;
  selector: string;
}

<<<<<<< HEAD
export interface ContractConstructorMessage extends Message {}

export interface ContractMessage extends Message {
=======
export interface ContractConstructorMessage extends ContractMessage {}

export interface ContractCallMessage extends ContractMessage {
>>>>>>> 726f1515
  mutates: boolean;
}

export interface ContractType {
  id: number;
  type: {
    def: ContractTypeDef;
    path?: string[];
    params?: ParamInfo[];
  };
}

export interface ContractTypeDef {
  composite?: CompositeType;
  array?: ArrayType;
  primitive?: string;
  sequence?: SequenceType;
  variant?: VariantType;
  tuple?: number[];
}

export interface CompositeType {
  fields: {
    type: number;
    typeName: string;
    name?: string;
  }[];
}

export interface ArrayType {
  len: number;
  type: number;
}

export interface SequenceType {
  type: number;
}

export interface VariantType {
  variants?: {
    index: number;
    name: string;
    fields?: {
      type: number;
      typeName?: string;
      name?: string;
    }[];
  }[];
}

export interface ParamInfo {
  name: string;
  type: number;
}

export interface ContractStorage {
  root: {
    layout: {
      struct: {
        //TODO: Write interface for fields when in needed
        fields: any[];
        name: string;
      };
    };
    root_key: string;
  };
}

export interface ContractEventArg {
  docs: string[];
  indexed: boolean;
  label: string;
  type: ContractTypeInfo;
}<|MERGE_RESOLUTION|>--- conflicted
+++ resolved
@@ -34,11 +34,7 @@
   type: number;
 }
 
-<<<<<<< HEAD
-export interface Message {
-=======
 export interface ContractMessage {
->>>>>>> 726f1515
   args: ContractMessageArg[];
   default: boolean;
   docs: string[];
@@ -48,15 +44,9 @@
   selector: string;
 }
 
-<<<<<<< HEAD
-export interface ContractConstructorMessage extends Message {}
-
-export interface ContractMessage extends Message {
-=======
 export interface ContractConstructorMessage extends ContractMessage {}
 
 export interface ContractCallMessage extends ContractMessage {
->>>>>>> 726f1515
   mutates: boolean;
 }
 
