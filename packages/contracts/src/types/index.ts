<<<<<<< HEAD
import { SubstrateApi } from '@dedot/chaintypes';
import { Extrinsic } from '@dedot/codecs';
=======
import { SubstrateApi } from '@dedot/api/chaintypes';
>>>>>>> 536b9ab6
import {
  AnyFunc,
  AsyncMethod,
  GenericSubstrateApi,
  IEventRecord,
  RpcVersion,
  Unsub,
  VersionedGenericSubstrateApi,
<<<<<<< HEAD
  ISubmittableResult,
  ISubmittableExtrinsic,
} from '@dedot/types';
import { Contract } from '../Contract.js';
import { ContractCallMessage, ContractConstructorMessage, ContractEventMeta } from './ink/index.js';
=======
} from '@dedot/codecs/types';
import { ISubmittableResult } from '@dedot/types';
import { Contract } from '../Contract';
import { TypinkRegistry } from '../TypinkRegistry';
import { ContractCallMessage, ContractConstructorMessage, ContractEventMeta, ContractMetadata } from './ink';
>>>>>>> 536b9ab6
import {
  ContractAddress,
  ContractCallResult,
  ContractInstantiateResult,
<<<<<<< HEAD
  ExecutionOptions,
  GenericConstructorCallResult,
  GenericContractCallResult,
} from './shared.js';
import { SolAbiConstructor, SolAbiEvent, SolAbiFunction } from './sol/index.js';
=======
  ContractSubmittableExtrinsic,
  ExecutionOptions,
  GenericConstructorCallResult,
  GenericContractCallResult,
  SubmittableExtrinsic,
} from './shared';
import { SolABIConstructor, SolABIEvent, SolABIFunction, SolABIItem } from './sol';
>>>>>>> 536b9ab6

export * from './ink/index.js';
export * from './sol/index.js';
export * from './shared.js';

<<<<<<< HEAD
type SubmittableExtrinsic<R extends ISubmittableResult> = ISubmittableExtrinsic<R> & Extrinsic;

export type ContractSubmittableExtrinsic<_ extends GenericSubstrateApi> = SubmittableExtrinsic<ISubmittableResult>;

=======
>>>>>>> 536b9ab6
export interface IContractInstantiateSubmittableResult<
  ContractApi extends GenericContractApi = GenericContractApi, // --
> extends ISubmittableResult {
  /**
   * Get deployed contract address
   */
  contractAddress(): Promise<ContractAddress>;

  /**
   * Get deployed contract instance
   */
  contract(options?: ExecutionOptions): Promise<Contract<ContractApi>>;
}

export type GenericInstantiateSubmittableExtrinsic<
  _ extends GenericSubstrateApi,
  ContractApi extends GenericContractApi = GenericContractApi,
> = SubmittableExtrinsic<IContractInstantiateSubmittableResult<ContractApi>>;

export interface LooseContractMetadata {
  version: number | string;

  [prop: string]: any;
}

export type GenericContractQueryCall<
  ChainApi extends GenericSubstrateApi,
  F extends AsyncMethod = (...args: any[]) => Promise<GenericContractCallResult<any, ContractCallResult<ChainApi>>>,
<<<<<<< HEAD
  Type extends MetadataType = MetadataType,
> = F & {
  meta: Type extends 'ink' ? ContractCallMessage : SolAbiFunction;
=======
  Type extends MetadataType = 'ink',
> = F & {
  meta: Type extends 'ink' ? ContractCallMessage : SolABIFunction;
>>>>>>> 536b9ab6
};

export type GenericContractTxCall<
  ChainApi extends GenericSubstrateApi,
  F extends AnyFunc = (...args: any[]) => ContractSubmittableExtrinsic<ChainApi>,
<<<<<<< HEAD
  Type extends MetadataType = MetadataType,
> = F & {
  meta: Type extends 'ink' ? ContractCallMessage : SolAbiFunction;
=======
  Type extends MetadataType = 'ink',
> = F & {
  meta: Type extends 'ink' ? ContractCallMessage : SolABIFunction;
>>>>>>> 536b9ab6
};

export type GenericConstructorQueryCall<
  ChainApi extends GenericSubstrateApi,
  F extends AsyncMethod = (
    ...args: any[]
  ) => Promise<GenericConstructorCallResult<any, ContractInstantiateResult<ChainApi>>>,
<<<<<<< HEAD
  Type extends MetadataType = MetadataType,
> = F & {
  meta: Type extends 'ink' ? ContractConstructorMessage : SolAbiConstructor;
=======
  Type extends MetadataType = 'ink',
> = F & {
  meta: Type extends 'ink' ? ContractConstructorMessage : SolABIConstructor;
>>>>>>> 536b9ab6
};

export type GenericConstructorTxCall<
  ChainApi extends GenericSubstrateApi,
  F extends AnyFunc = (...args: any[]) => GenericInstantiateSubmittableExtrinsic<ChainApi>,
<<<<<<< HEAD
  Type extends MetadataType = MetadataType,
> = F & {
  meta: Type extends 'ink' ? ContractConstructorMessage : SolAbiConstructor;
};

export interface GenericContractQuery<ChainApi extends GenericSubstrateApi, Type extends MetadataType = MetadataType> {
=======
  Type extends MetadataType = 'ink',
> = F & {
  meta: Type extends 'ink' ? ContractConstructorMessage : SolABIConstructor;
};

export interface GenericContractQuery<ChainApi extends GenericSubstrateApi, Type extends MetadataType> {
>>>>>>> 536b9ab6
  [method: string]: GenericContractQueryCall<
    ChainApi,
    (...args: any[]) => Promise<GenericContractCallResult<any, ContractCallResult<ChainApi>>>,
    Type
  >;
}

<<<<<<< HEAD
export interface GenericContractTx<ChainApi extends GenericSubstrateApi, Type extends MetadataType = MetadataType> {
  [method: string]: GenericContractTxCall<ChainApi, (...args: any[]) => ContractSubmittableExtrinsic<ChainApi>, Type>;
}

export interface GenericConstructorQuery<
  ChainApi extends GenericSubstrateApi,
  Type extends MetadataType = MetadataType,
> {
=======
export interface GenericContractTx<ChainApi extends GenericSubstrateApi, Type extends MetadataType> {
  [method: string]: GenericContractTxCall<ChainApi, (...args: any[]) => ContractSubmittableExtrinsic<ChainApi>, Type>;
}

export interface GenericConstructorQuery<ChainApi extends GenericSubstrateApi, Type extends MetadataType> {
>>>>>>> 536b9ab6
  [method: string]: GenericConstructorQueryCall<
    ChainApi,
    (...args: any[]) => Promise<GenericConstructorCallResult<any, ContractInstantiateResult<ChainApi>>>,
    Type
  >;
}

<<<<<<< HEAD
export interface GenericConstructorTx<ChainApi extends GenericSubstrateApi, Type extends MetadataType = MetadataType> {
=======
export interface GenericConstructorTx<ChainApi extends GenericSubstrateApi, Type extends MetadataType> {
>>>>>>> 536b9ab6
  [method: string]: GenericConstructorTxCall<
    ChainApi,
    (...args: any[]) => GenericInstantiateSubmittableExtrinsic<ChainApi>,
    Type
  >;
}

export type ContractEvent<EventName extends string = string, Data extends any = any> = Data extends undefined
  ? {
      name: EventName;
    }
  : {
      name: EventName;
      data: Data;
    };

export interface GenericContractEvent<
  EventName extends string = string,
  Data extends any = any,
<<<<<<< HEAD
  Type extends MetadataType = MetadataType,
=======
  Type extends MetadataType = 'ink',
>>>>>>> 536b9ab6
> {
  is: (event: IEventRecord | ContractEvent) => event is ContractEvent<EventName, Data>;
  find: (events: IEventRecord[] | ContractEvent[]) => ContractEvent<EventName, Data> | undefined;
  filter: (events: IEventRecord[] | ContractEvent[]) => ContractEvent<EventName, Data>[];
  watch: (callback: (events: ContractEvent<EventName, Data>[]) => void) => Promise<Unsub>;
<<<<<<< HEAD
  meta: Type extends 'ink' ? ContractEventMeta : SolAbiEvent;
=======
  meta: Type extends 'ink' ? ContractEventMeta : SolABIEvent;
>>>>>>> 536b9ab6
}

export interface GenericContractEvents<_ extends GenericSubstrateApi, Type extends MetadataType> {
  [event: string]: GenericContractEvent<string, any, Type>;
}

export type GenericInkLangError = 'CouldNotReadInput' | any;
export type GenericRootStorage = any;
export type GenericLazyStorage = any;
export type MetadataType = 'ink' | 'sol';

<<<<<<< HEAD
export type AB<Type extends MetadataType, A, B> = Type extends 'ink' ? A : B;

export interface GenericContractTypes<
  Rv extends RpcVersion = RpcVersion,
  ChainApi extends VersionedGenericSubstrateApi = SubstrateApi,
  Type extends MetadataType = MetadataType,
> {
  MetadataType: Type;
  ChainApi: ChainApi[Rv];

  [TypeName: string]: any;
}

=======
>>>>>>> 536b9ab6
export interface GenericContractApi<
  Rv extends RpcVersion = RpcVersion,
  ChainApi extends VersionedGenericSubstrateApi = SubstrateApi,
  Type extends MetadataType = MetadataType,
> {
  query: GenericContractQuery<ChainApi[Rv], Type>;
  tx: GenericContractTx<ChainApi[Rv], Type>;
  constructorQuery: GenericConstructorQuery<ChainApi[Rv], Type>;
  constructorTx: GenericConstructorTx<ChainApi[Rv], Type>;
  events: GenericContractEvents<ChainApi[Rv], Type>;
<<<<<<< HEAD
  storage: AB<
    Type,
    {
      root(): Promise<GenericRootStorage>;
      lazy(): GenericLazyStorage;
    },
    undefined
  >;

  types: GenericContractTypes<Rv, ChainApi, Type>;
=======
  storage: Type extends 'ink'
    ? {
        root(): Promise<GenericRootStorage>;
        lazy(): GenericLazyStorage;
      }
    : never;

  types: {
    Registry: Type extends 'ink' ? TypinkRegistry : undefined;
    Metadata: Type extends 'ink' ? ContractMetadata : SolABIItem[];
    ChainApi: ChainApi[Rv];
  } & (Type extends 'ink'
    ? {
        RootStorage: Type extends 'ink' ? GenericRootStorage : never;
        LazyStorage: Type extends 'ink' ? GenericLazyStorage : never;
        LangError: Type extends 'ink' ? GenericInkLangError : never;
      }
    : {});
>>>>>>> 536b9ab6
}

// Utility: Detect if a type has a `.get(...)` method
type HasGetter<T> = T extends { get: (...args: any[]) => any } ? true : false;

// Recursive type: Keep props if they (or children) have `.get(...)`, preserve original type
export type WithLazyStorage<T> = {
  [K in keyof T as HasGetter<T[K]> extends true
    ? K
    : T[K] extends object
      ? keyof WithLazyStorage<T[K]> extends never
        ? never
        : K
      : never]: T[K] extends object
    ? HasGetter<T[K]> extends true
      ? T[K] // preserve full type if it has `.get(...)`
      : WithLazyStorage<T[K]> // recurse
    : never;
};

<<<<<<< HEAD
export interface InkGenericContractApi<
  Rv extends RpcVersion = RpcVersion,
  ChainApi extends VersionedGenericSubstrateApi = SubstrateApi,
> extends GenericContractApi<Rv, ChainApi, 'ink'> {}

export interface SolGenericContractApi<
  Rv extends RpcVersion = RpcVersion,
  ChainApi extends VersionedGenericSubstrateApi = SubstrateApi,
> extends GenericContractApi<Rv, ChainApi, 'sol'> {}
=======
export interface SolGenericContractApi<
  Rv extends RpcVersion = RpcVersion,
  ChainApi extends VersionedGenericSubstrateApi = SubstrateApi,
> extends GenericContractApi<Rv, ChainApi, 'sol'> {}

export interface InkGenericContractApi<
  Rv extends RpcVersion = RpcVersion,
  ChainApi extends VersionedGenericSubstrateApi = SubstrateApi,
> extends GenericContractApi<Rv, ChainApi, 'ink'> {}
>>>>>>> 536b9ab6
<|MERGE_RESOLUTION|>--- conflicted
+++ resolved
@@ -1,61 +1,36 @@
-<<<<<<< HEAD
-import { SubstrateApi } from '@dedot/chaintypes';
+import { SubstrateApi } from '@dedot/api/chaintypes';
 import { Extrinsic } from '@dedot/codecs';
-=======
-import { SubstrateApi } from '@dedot/api/chaintypes';
->>>>>>> 536b9ab6
 import {
   AnyFunc,
   AsyncMethod,
   GenericSubstrateApi,
   IEventRecord,
+  ISubmittableExtrinsic,
+  ISubmittableResult,
   RpcVersion,
   Unsub,
   VersionedGenericSubstrateApi,
-<<<<<<< HEAD
-  ISubmittableResult,
-  ISubmittableExtrinsic,
 } from '@dedot/types';
 import { Contract } from '../Contract.js';
 import { ContractCallMessage, ContractConstructorMessage, ContractEventMeta } from './ink/index.js';
-=======
-} from '@dedot/codecs/types';
-import { ISubmittableResult } from '@dedot/types';
-import { Contract } from '../Contract';
-import { TypinkRegistry } from '../TypinkRegistry';
-import { ContractCallMessage, ContractConstructorMessage, ContractEventMeta, ContractMetadata } from './ink';
->>>>>>> 536b9ab6
 import {
-  ContractAddress,
   ContractCallResult,
   ContractInstantiateResult,
-<<<<<<< HEAD
   ExecutionOptions,
   GenericConstructorCallResult,
   GenericContractCallResult,
+  ContractAddress,
 } from './shared.js';
 import { SolAbiConstructor, SolAbiEvent, SolAbiFunction } from './sol/index.js';
-=======
-  ContractSubmittableExtrinsic,
-  ExecutionOptions,
-  GenericConstructorCallResult,
-  GenericContractCallResult,
-  SubmittableExtrinsic,
-} from './shared';
-import { SolABIConstructor, SolABIEvent, SolABIFunction, SolABIItem } from './sol';
->>>>>>> 536b9ab6
 
 export * from './ink/index.js';
 export * from './sol/index.js';
 export * from './shared.js';
 
-<<<<<<< HEAD
 type SubmittableExtrinsic<R extends ISubmittableResult> = ISubmittableExtrinsic<R> & Extrinsic;
 
 export type ContractSubmittableExtrinsic<_ extends GenericSubstrateApi> = SubmittableExtrinsic<ISubmittableResult>;
 
-=======
->>>>>>> 536b9ab6
 export interface IContractInstantiateSubmittableResult<
   ContractApi extends GenericContractApi = GenericContractApi, // --
 > extends ISubmittableResult {
@@ -84,29 +59,17 @@
 export type GenericContractQueryCall<
   ChainApi extends GenericSubstrateApi,
   F extends AsyncMethod = (...args: any[]) => Promise<GenericContractCallResult<any, ContractCallResult<ChainApi>>>,
-<<<<<<< HEAD
   Type extends MetadataType = MetadataType,
 > = F & {
   meta: Type extends 'ink' ? ContractCallMessage : SolAbiFunction;
-=======
-  Type extends MetadataType = 'ink',
-> = F & {
-  meta: Type extends 'ink' ? ContractCallMessage : SolABIFunction;
->>>>>>> 536b9ab6
 };
 
 export type GenericContractTxCall<
   ChainApi extends GenericSubstrateApi,
   F extends AnyFunc = (...args: any[]) => ContractSubmittableExtrinsic<ChainApi>,
-<<<<<<< HEAD
   Type extends MetadataType = MetadataType,
 > = F & {
   meta: Type extends 'ink' ? ContractCallMessage : SolAbiFunction;
-=======
-  Type extends MetadataType = 'ink',
-> = F & {
-  meta: Type extends 'ink' ? ContractCallMessage : SolABIFunction;
->>>>>>> 536b9ab6
 };
 
 export type GenericConstructorQueryCall<
@@ -114,35 +77,20 @@
   F extends AsyncMethod = (
     ...args: any[]
   ) => Promise<GenericConstructorCallResult<any, ContractInstantiateResult<ChainApi>>>,
-<<<<<<< HEAD
   Type extends MetadataType = MetadataType,
 > = F & {
   meta: Type extends 'ink' ? ContractConstructorMessage : SolAbiConstructor;
-=======
-  Type extends MetadataType = 'ink',
-> = F & {
-  meta: Type extends 'ink' ? ContractConstructorMessage : SolABIConstructor;
->>>>>>> 536b9ab6
 };
 
 export type GenericConstructorTxCall<
   ChainApi extends GenericSubstrateApi,
   F extends AnyFunc = (...args: any[]) => GenericInstantiateSubmittableExtrinsic<ChainApi>,
-<<<<<<< HEAD
   Type extends MetadataType = MetadataType,
 > = F & {
   meta: Type extends 'ink' ? ContractConstructorMessage : SolAbiConstructor;
 };
 
 export interface GenericContractQuery<ChainApi extends GenericSubstrateApi, Type extends MetadataType = MetadataType> {
-=======
-  Type extends MetadataType = 'ink',
-> = F & {
-  meta: Type extends 'ink' ? ContractConstructorMessage : SolABIConstructor;
-};
-
-export interface GenericContractQuery<ChainApi extends GenericSubstrateApi, Type extends MetadataType> {
->>>>>>> 536b9ab6
   [method: string]: GenericContractQueryCall<
     ChainApi,
     (...args: any[]) => Promise<GenericContractCallResult<any, ContractCallResult<ChainApi>>>,
@@ -150,7 +98,6 @@
   >;
 }
 
-<<<<<<< HEAD
 export interface GenericContractTx<ChainApi extends GenericSubstrateApi, Type extends MetadataType = MetadataType> {
   [method: string]: GenericContractTxCall<ChainApi, (...args: any[]) => ContractSubmittableExtrinsic<ChainApi>, Type>;
 }
@@ -159,13 +106,6 @@
   ChainApi extends GenericSubstrateApi,
   Type extends MetadataType = MetadataType,
 > {
-=======
-export interface GenericContractTx<ChainApi extends GenericSubstrateApi, Type extends MetadataType> {
-  [method: string]: GenericContractTxCall<ChainApi, (...args: any[]) => ContractSubmittableExtrinsic<ChainApi>, Type>;
-}
-
-export interface GenericConstructorQuery<ChainApi extends GenericSubstrateApi, Type extends MetadataType> {
->>>>>>> 536b9ab6
   [method: string]: GenericConstructorQueryCall<
     ChainApi,
     (...args: any[]) => Promise<GenericConstructorCallResult<any, ContractInstantiateResult<ChainApi>>>,
@@ -173,11 +113,7 @@
   >;
 }
 
-<<<<<<< HEAD
 export interface GenericConstructorTx<ChainApi extends GenericSubstrateApi, Type extends MetadataType = MetadataType> {
-=======
-export interface GenericConstructorTx<ChainApi extends GenericSubstrateApi, Type extends MetadataType> {
->>>>>>> 536b9ab6
   [method: string]: GenericConstructorTxCall<
     ChainApi,
     (...args: any[]) => GenericInstantiateSubmittableExtrinsic<ChainApi>,
@@ -197,21 +133,13 @@
 export interface GenericContractEvent<
   EventName extends string = string,
   Data extends any = any,
-<<<<<<< HEAD
-  Type extends MetadataType = MetadataType,
-=======
-  Type extends MetadataType = 'ink',
->>>>>>> 536b9ab6
+  Type extends MetadataType = MetadataType,
 > {
   is: (event: IEventRecord | ContractEvent) => event is ContractEvent<EventName, Data>;
   find: (events: IEventRecord[] | ContractEvent[]) => ContractEvent<EventName, Data> | undefined;
   filter: (events: IEventRecord[] | ContractEvent[]) => ContractEvent<EventName, Data>[];
   watch: (callback: (events: ContractEvent<EventName, Data>[]) => void) => Promise<Unsub>;
-<<<<<<< HEAD
   meta: Type extends 'ink' ? ContractEventMeta : SolAbiEvent;
-=======
-  meta: Type extends 'ink' ? ContractEventMeta : SolABIEvent;
->>>>>>> 536b9ab6
 }
 
 export interface GenericContractEvents<_ extends GenericSubstrateApi, Type extends MetadataType> {
@@ -223,7 +151,6 @@
 export type GenericLazyStorage = any;
 export type MetadataType = 'ink' | 'sol';
 
-<<<<<<< HEAD
 export type AB<Type extends MetadataType, A, B> = Type extends 'ink' ? A : B;
 
 export interface GenericContractTypes<
@@ -237,8 +164,6 @@
   [TypeName: string]: any;
 }
 
-=======
->>>>>>> 536b9ab6
 export interface GenericContractApi<
   Rv extends RpcVersion = RpcVersion,
   ChainApi extends VersionedGenericSubstrateApi = SubstrateApi,
@@ -249,7 +174,6 @@
   constructorQuery: GenericConstructorQuery<ChainApi[Rv], Type>;
   constructorTx: GenericConstructorTx<ChainApi[Rv], Type>;
   events: GenericContractEvents<ChainApi[Rv], Type>;
-<<<<<<< HEAD
   storage: AB<
     Type,
     {
@@ -260,26 +184,6 @@
   >;
 
   types: GenericContractTypes<Rv, ChainApi, Type>;
-=======
-  storage: Type extends 'ink'
-    ? {
-        root(): Promise<GenericRootStorage>;
-        lazy(): GenericLazyStorage;
-      }
-    : never;
-
-  types: {
-    Registry: Type extends 'ink' ? TypinkRegistry : undefined;
-    Metadata: Type extends 'ink' ? ContractMetadata : SolABIItem[];
-    ChainApi: ChainApi[Rv];
-  } & (Type extends 'ink'
-    ? {
-        RootStorage: Type extends 'ink' ? GenericRootStorage : never;
-        LazyStorage: Type extends 'ink' ? GenericLazyStorage : never;
-        LangError: Type extends 'ink' ? GenericInkLangError : never;
-      }
-    : {});
->>>>>>> 536b9ab6
 }
 
 // Utility: Detect if a type has a `.get(...)` method
@@ -300,7 +204,6 @@
     : never;
 };
 
-<<<<<<< HEAD
 export interface InkGenericContractApi<
   Rv extends RpcVersion = RpcVersion,
   ChainApi extends VersionedGenericSubstrateApi = SubstrateApi,
@@ -309,15 +212,4 @@
 export interface SolGenericContractApi<
   Rv extends RpcVersion = RpcVersion,
   ChainApi extends VersionedGenericSubstrateApi = SubstrateApi,
-> extends GenericContractApi<Rv, ChainApi, 'sol'> {}
-=======
-export interface SolGenericContractApi<
-  Rv extends RpcVersion = RpcVersion,
-  ChainApi extends VersionedGenericSubstrateApi = SubstrateApi,
-> extends GenericContractApi<Rv, ChainApi, 'sol'> {}
-
-export interface InkGenericContractApi<
-  Rv extends RpcVersion = RpcVersion,
-  ChainApi extends VersionedGenericSubstrateApi = SubstrateApi,
-> extends GenericContractApi<Rv, ChainApi, 'ink'> {}
->>>>>>> 536b9ab6
+> extends GenericContractApi<Rv, ChainApi, 'sol'> {}