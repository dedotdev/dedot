--- conflicted
+++ resolved
@@ -24,11 +24,7 @@
   environment: ContractEnvironmentV4;
   events: ContractEventV4[];
   lang_error: ContractTypeInfo;
-<<<<<<< HEAD
-  messages: ContractMessage[];
-=======
   messages: ContractCallMessage[];
->>>>>>> 726f1515
 }
 
 export interface ContractEventV4 {
