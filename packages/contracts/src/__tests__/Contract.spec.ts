import { LegacyClient, FallbackRuntimeApis } from '@dedot/api';
import MockProvider from '@dedot/api/client/__tests__/MockProvider';
import { RuntimeVersion } from '@dedot/codecs';
import { beforeEach, describe, expect, it } from 'vitest';
import { Contract } from '../Contract.js';
import { FLIPPER_CONTRACT_METADATA_V4, FLIPPER_CONTRACT_METADATA_V5, PSP22_CONTRACT_METADATA, RANDOM_CONTRACT_ADDRESS } from './contracts-metadata.js';
import { FrameSystemEventRecord } from '@dedot/api/chaintypes/index.js';
import substrateContractMetadata from './substrateContractMetadata.js';
import { ContractMetadataV5 } from 'src/types/v5.js';

export const MockedRuntimeVersionWithContractsApi: RuntimeVersion = {
  specName: 'mock-spec',
  implName: 'mock-spec-impl',
  authoringVersion: 1,
  specVersion: 100,
  implVersion: 0,
  apis: [
    // @ts-ignore
    ...Object.entries(FallbackRuntimeApis),
    // @ts-ignore
    ['0x68b66ba122c93fa7', 2], // ContractsApi v2
  ],
  transactionVersion: 1,
  stateVersion: 1,
};

describe('Contract', () => {
  let api: LegacyClient, provider: MockProvider, flipper: Contract, psp22: Contract;

  describe('api support contracts pallet', () => {
    beforeEach(async () => {
      provider = new MockProvider(MockedRuntimeVersionWithContractsApi);
<<<<<<< HEAD
      api = await Dedot.new({ provider });
      flipper = new Contract(api, RANDOM_CONTRACT_ADDRESS, FLIPPER_CONTRACT_METADATA_V4);
      psp22 = new Contract(api, RANDOM_CONTRACT_ADDRESS, PSP22_CONTRACT_METADATA);
=======
      api = await LegacyClient.new({ provider });
      flipper = new Contract(api, FLIPPER_CONTRACT_METADATA, RANDOM_CONTRACT_ADDRESS);
      psp22 = new Contract(api, PSP22_CONTRACT_METADATA, RANDOM_CONTRACT_ADDRESS);
>>>>>>> 726f1515
    });

    it('should found contracts messages meta', () => {
      expect(flipper.tx.flip.meta).toBeDefined();
      expect(flipper.query.get.meta).toBeDefined();

      expect(psp22.query.psp22BalanceOf.meta).toBeDefined();
      expect(psp22.query.psp22TransferFrom.meta).toBeDefined();
      expect(psp22.query.psp22Transfer.meta).toBeDefined();
      expect(psp22.query.psp22Approve.meta).toBeDefined();
      expect(psp22.query.psp22TotalSupply.meta).toBeDefined();
      expect(psp22.query.psp22IncreaseAllowance.meta).toBeDefined();
      expect(psp22.query.psp22DecreaseAllowance.meta).toBeDefined();
      expect(psp22.query.psp22Allowance.meta).toBeDefined();
      expect(psp22.query.psp22MetadataTokenDecimals.meta).toBeDefined();
      expect(psp22.query.psp22MetadataTokenName.meta).toBeDefined();
      expect(psp22.query.psp22MetadataTokenSymbol.meta).toBeDefined();

      expect(psp22.tx.psp22TransferFrom.meta).toBeDefined();
      expect(psp22.tx.psp22Transfer.meta).toBeDefined();
      expect(psp22.tx.psp22Approve.meta).toBeDefined();
      expect(psp22.tx.psp22IncreaseAllowance.meta).toBeDefined();
      expect(psp22.tx.psp22DecreaseAllowance.meta).toBeDefined();
      expect(() => psp22.tx.psp22BalanceOf).toThrowError(`Tx message not found: psp22BalanceOf`);
      expect(() => psp22.tx.psp22TotalSupply).toThrowError(`Tx message not found: psp22TotalSupply`);
      expect(() => psp22.tx.psp22Allowance).toThrowError(`Tx message not found: psp22Allowance`);
      expect(() => psp22.tx.psp22MetadataTokenDecimals).toThrowError(
        `Tx message not found: psp22MetadataTokenDecimals`,
      );
      expect(() => psp22.tx.psp22MetadataTokenName).toThrowError(`Tx message not found: psp22MetadataTokenName`);
      expect(() => psp22.tx.psp22MetadataTokenSymbol).toThrowError(`Tx message not found: psp22MetadataTokenSymbol`);
    });

    it('should throw error if message meta not found', () => {
      expect(() => flipper.tx.notFound).toThrowError('Tx message not found: notFound');
      expect(() => flipper.query.notFound).toThrowError('Query message not found: notFound');
    });
  });

  describe('api not support contracts pallet', () => {
    it('should throw error', async () => {
      provider = new MockProvider();
<<<<<<< HEAD
      api = await Dedot.new({ provider });
      expect(() => new Contract(api, RANDOM_CONTRACT_ADDRESS, FLIPPER_CONTRACT_METADATA_V4)).toThrowError(
=======
      api = await LegacyClient.new({ provider });
      expect(() => new Contract(api, FLIPPER_CONTRACT_METADATA, RANDOM_CONTRACT_ADDRESS)).toThrowError(
>>>>>>> 726f1515
        'Contracts pallet is not available',
      );
    });
  });

  describe('decodeEvent', () => {
    beforeEach(async () => {
      provider = new MockProvider(MockedRuntimeVersionWithContractsApi, substrateContractMetadata);
      api = await Dedot.new({ provider });
      flipper = new Contract(api, RANDOM_CONTRACT_ADDRESS, FLIPPER_CONTRACT_METADATA_V5);
    });

    it('should throw error if eventRecord is not ContractEmitted palletEvent', () => {
      const notContractEmittedEventRecordHex = '0x00010000000408d43593c715fdd31c61141abd04a99fd6822c8558854ccde39a5684e7a56da27d7bd1726000000000000000000000000000';
      const eventRecord = api.registry.findCodec(19).tryDecode(notContractEmittedEventRecordHex) as FrameSystemEventRecord;

      expect(() => flipper.decodeEvent(eventRecord)).toThrowError(`Event Record is not valid!`)
    })

    describe('decodeEventV5', () => {
      beforeEach(async () => {
        flipper = new Contract(api, RANDOM_CONTRACT_ADDRESS, FLIPPER_CONTRACT_METADATA_V5);
      })

      it('should decode properly', () => {
        const contractEmittedEventRecord = '0x00010000000803f2773dba008bbe3bb76fa8cb89fddb534b4e81dcaf52faaf94190a89ab3d3b04080001040a39b5ca0b8b3a5172476100ae7b9168b269cc91d5648efe180c75d935d3e886'
        const eventRecord = api.registry.findCodec(19).tryDecode(contractEmittedEventRecord) as FrameSystemEventRecord;

        const decodedEvent = flipper.decodeEvent(eventRecord);

        expect(decodedEvent).toEqual({ name: 'Flipped', data: { old: false, new: true }});
      });

      it('should throw error if cannot determine the event meta', () => {
        const mockFlipper = structuredClone(FLIPPER_CONTRACT_METADATA_V5) as ContractMetadataV5;
        mockFlipper.spec.events.at(0)!.signature_topic = null;
        mockFlipper.spec.events.push(mockFlipper.spec.events.at(0)!);

        flipper = new Contract(api, RANDOM_CONTRACT_ADDRESS, mockFlipper);
        
        const contractEmittedEventRecord = '0x00010000000803f2773dba008bbe3bb76fa8cb89fddb534b4e81dcaf52faaf94190a89ab3d3b04080001040a39b5ca0b8b3a5172476100ae7b9168b269cc91d5648efe180c75d935d3e886'
        const eventRecord = api.registry.findCodec(19).tryDecode(contractEmittedEventRecord) as FrameSystemEventRecord;

        expect(() => flipper.decodeEvent(eventRecord)).toThrowError('Unable to determine event!');
      })
    })

    describe('decodeEventV4', () => {
      beforeEach(async () => {
        flipper = new Contract(api, RANDOM_CONTRACT_ADDRESS, FLIPPER_CONTRACT_METADATA_V4);
      })

      it('should decode properly', () => {
        const contractEmittedEventRecord = '0x00010000000803f2773dba008bbe3bb76fa8cb89fddb534b4e81dcaf52faaf94190a89ab3d3b04080001040a39b5ca0b8b3a5172476100ae7b9168b269cc91d5648efe180c75d935d3e886'
        const eventRecord = api.registry.findCodec(19).tryDecode(contractEmittedEventRecord) as FrameSystemEventRecord;

        const decodedEvent = flipper.decodeEvent(eventRecord);

        expect(decodedEvent).toEqual({ name: 'Flipped', data: { old: true, new: false }});
      })
    })
  })
});<|MERGE_RESOLUTION|>--- conflicted
+++ resolved
@@ -1,18 +1,23 @@
 import { LegacyClient, FallbackRuntimeApis } from '@dedot/api';
+import { FrameSystemEventRecord } from '@dedot/api/chaintypes/index.js';
 import MockProvider from '@dedot/api/client/__tests__/MockProvider';
 import { RuntimeVersion } from '@dedot/codecs';
+import { ContractMetadataV5 } from 'src/types/v5.js';
 import { beforeEach, describe, expect, it } from 'vitest';
 import { Contract } from '../Contract.js';
-import { FLIPPER_CONTRACT_METADATA_V4, FLIPPER_CONTRACT_METADATA_V5, PSP22_CONTRACT_METADATA, RANDOM_CONTRACT_ADDRESS } from './contracts-metadata.js';
-import { FrameSystemEventRecord } from '@dedot/api/chaintypes/index.js';
+import {
+  FLIPPER_CONTRACT_METADATA_V4,
+  FLIPPER_CONTRACT_METADATA_V5,
+  PSP22_CONTRACT_METADATA,
+  RANDOM_CONTRACT_ADDRESS,
+} from './contracts-metadata.js';
 import substrateContractMetadata from './substrateContractMetadata.js';
-import { ContractMetadataV5 } from 'src/types/v5.js';
 
 export const MockedRuntimeVersionWithContractsApi: RuntimeVersion = {
   specName: 'mock-spec',
   implName: 'mock-spec-impl',
-  authoringVersion: 1,
-  specVersion: 100,
+  authoringVersion: 0,
+  specVersion: 1,
   implVersion: 0,
   apis: [
     // @ts-ignore
@@ -20,8 +25,8 @@
     // @ts-ignore
     ['0x68b66ba122c93fa7', 2], // ContractsApi v2
   ],
-  transactionVersion: 1,
-  stateVersion: 1,
+  transactionVersion: 25,
+  stateVersion: 0,
 };
 
 describe('Contract', () => {
@@ -30,15 +35,9 @@
   describe('api support contracts pallet', () => {
     beforeEach(async () => {
       provider = new MockProvider(MockedRuntimeVersionWithContractsApi);
-<<<<<<< HEAD
-      api = await Dedot.new({ provider });
-      flipper = new Contract(api, RANDOM_CONTRACT_ADDRESS, FLIPPER_CONTRACT_METADATA_V4);
-      psp22 = new Contract(api, RANDOM_CONTRACT_ADDRESS, PSP22_CONTRACT_METADATA);
-=======
       api = await LegacyClient.new({ provider });
-      flipper = new Contract(api, FLIPPER_CONTRACT_METADATA, RANDOM_CONTRACT_ADDRESS);
+      flipper = new Contract(api, FLIPPER_CONTRACT_METADATA_V4, RANDOM_CONTRACT_ADDRESS);
       psp22 = new Contract(api, PSP22_CONTRACT_METADATA, RANDOM_CONTRACT_ADDRESS);
->>>>>>> 726f1515
     });
 
     it('should found contracts messages meta', () => {
@@ -81,13 +80,8 @@
   describe('api not support contracts pallet', () => {
     it('should throw error', async () => {
       provider = new MockProvider();
-<<<<<<< HEAD
-      api = await Dedot.new({ provider });
-      expect(() => new Contract(api, RANDOM_CONTRACT_ADDRESS, FLIPPER_CONTRACT_METADATA_V4)).toThrowError(
-=======
       api = await LegacyClient.new({ provider });
-      expect(() => new Contract(api, FLIPPER_CONTRACT_METADATA, RANDOM_CONTRACT_ADDRESS)).toThrowError(
->>>>>>> 726f1515
+      expect(() => new Contract(api, FLIPPER_CONTRACT_METADATA_V4, RANDOM_CONTRACT_ADDRESS)).toThrowError(
         'Contracts pallet is not available',
       );
     });
@@ -96,29 +90,33 @@
   describe('decodeEvent', () => {
     beforeEach(async () => {
       provider = new MockProvider(MockedRuntimeVersionWithContractsApi, substrateContractMetadata);
-      api = await Dedot.new({ provider });
-      flipper = new Contract(api, RANDOM_CONTRACT_ADDRESS, FLIPPER_CONTRACT_METADATA_V5);
+      api = await LegacyClient.new({ provider });
+      flipper = new Contract(api, FLIPPER_CONTRACT_METADATA_V5, RANDOM_CONTRACT_ADDRESS);
     });
 
     it('should throw error if eventRecord is not ContractEmitted palletEvent', () => {
-      const notContractEmittedEventRecordHex = '0x00010000000408d43593c715fdd31c61141abd04a99fd6822c8558854ccde39a5684e7a56da27d7bd1726000000000000000000000000000';
-      const eventRecord = api.registry.findCodec(19).tryDecode(notContractEmittedEventRecordHex) as FrameSystemEventRecord;
+      const notContractEmittedEventRecordHex =
+        '0x00010000000408d43593c715fdd31c61141abd04a99fd6822c8558854ccde39a5684e7a56da27d7bd1726000000000000000000000000000';
+      const eventRecord = api.registry
+        .findCodec(19)
+        .tryDecode(notContractEmittedEventRecordHex) as FrameSystemEventRecord;
 
-      expect(() => flipper.decodeEvent(eventRecord)).toThrowError(`Event Record is not valid!`)
-    })
+      expect(() => flipper.decodeEvent(eventRecord)).toThrowError(`Event Record is not valid!`);
+    });
 
     describe('decodeEventV5', () => {
       beforeEach(async () => {
-        flipper = new Contract(api, RANDOM_CONTRACT_ADDRESS, FLIPPER_CONTRACT_METADATA_V5);
-      })
+        flipper = new Contract(api, FLIPPER_CONTRACT_METADATA_V5, RANDOM_CONTRACT_ADDRESS);
+      });
 
       it('should decode properly', () => {
-        const contractEmittedEventRecord = '0x00010000000803f2773dba008bbe3bb76fa8cb89fddb534b4e81dcaf52faaf94190a89ab3d3b04080001040a39b5ca0b8b3a5172476100ae7b9168b269cc91d5648efe180c75d935d3e886'
+        const contractEmittedEventRecord =
+          '0x00010000000803f2773dba008bbe3bb76fa8cb89fddb534b4e81dcaf52faaf94190a89ab3d3b04080001040a39b5ca0b8b3a5172476100ae7b9168b269cc91d5648efe180c75d935d3e886';
         const eventRecord = api.registry.findCodec(19).tryDecode(contractEmittedEventRecord) as FrameSystemEventRecord;
 
         const decodedEvent = flipper.decodeEvent(eventRecord);
 
-        expect(decodedEvent).toEqual({ name: 'Flipped', data: { old: false, new: true }});
+        expect(decodedEvent).toEqual({ name: 'Flipped', data: { old: false, new: true } });
       });
 
       it('should throw error if cannot determine the event meta', () => {
@@ -126,28 +124,30 @@
         mockFlipper.spec.events.at(0)!.signature_topic = null;
         mockFlipper.spec.events.push(mockFlipper.spec.events.at(0)!);
 
-        flipper = new Contract(api, RANDOM_CONTRACT_ADDRESS, mockFlipper);
-        
-        const contractEmittedEventRecord = '0x00010000000803f2773dba008bbe3bb76fa8cb89fddb534b4e81dcaf52faaf94190a89ab3d3b04080001040a39b5ca0b8b3a5172476100ae7b9168b269cc91d5648efe180c75d935d3e886'
+        flipper = new Contract(api, mockFlipper, RANDOM_CONTRACT_ADDRESS);
+
+        const contractEmittedEventRecord =
+          '0x00010000000803f2773dba008bbe3bb76fa8cb89fddb534b4e81dcaf52faaf94190a89ab3d3b04080001040a39b5ca0b8b3a5172476100ae7b9168b269cc91d5648efe180c75d935d3e886';
         const eventRecord = api.registry.findCodec(19).tryDecode(contractEmittedEventRecord) as FrameSystemEventRecord;
 
         expect(() => flipper.decodeEvent(eventRecord)).toThrowError('Unable to determine event!');
-      })
-    })
+      });
+    });
 
     describe('decodeEventV4', () => {
       beforeEach(async () => {
-        flipper = new Contract(api, RANDOM_CONTRACT_ADDRESS, FLIPPER_CONTRACT_METADATA_V4);
-      })
+        flipper = new Contract(api, FLIPPER_CONTRACT_METADATA_V4, RANDOM_CONTRACT_ADDRESS);
+      });
 
       it('should decode properly', () => {
-        const contractEmittedEventRecord = '0x00010000000803f2773dba008bbe3bb76fa8cb89fddb534b4e81dcaf52faaf94190a89ab3d3b04080001040a39b5ca0b8b3a5172476100ae7b9168b269cc91d5648efe180c75d935d3e886'
+        const contractEmittedEventRecord =
+          '0x00010000000803f2773dba008bbe3bb76fa8cb89fddb534b4e81dcaf52faaf94190a89ab3d3b04080001040a39b5ca0b8b3a5172476100ae7b9168b269cc91d5648efe180c75d935d3e886';
         const eventRecord = api.registry.findCodec(19).tryDecode(contractEmittedEventRecord) as FrameSystemEventRecord;
 
         const decodedEvent = flipper.decodeEvent(eventRecord);
 
-        expect(decodedEvent).toEqual({ name: 'Flipped', data: { old: true, new: false }});
-      })
-    })
-  })
+        expect(decodedEvent).toEqual({ name: 'Flipped', data: { old: true, new: false } });
+      });
+    });
+  });
 });