import { DispatchError, PalletErrorMetadataLatest } from '@dedot/codecs';
import { assert, DedotError } from '@dedot/utils';
<<<<<<< HEAD
import { ErrorDescription } from '@ethersproject/abi/lib/interface.js';
=======
import { DecodeErrorResultReturnType } from 'viem/utils';
>>>>>>> 536b9ab6
import {
  ContractCallResult,
  ContractInstantiateResult,
  GenericContractApi,
  InkGenericContractApi,
  ReturnFlags,
  SolGenericContractApi,
} from './types/index.js';
import { toReturnFlags } from './utils/index.js';

const formatDispatchError = (err: DispatchError, moduleError?: PalletErrorMetadataLatest) => {
  if (moduleError) {
    const { pallet, name, docs } = moduleError;
    let message = `Dispatch error: ${pallet}::${name}`;
    if (docs) {
      message += ` - ${docs.join('\n  ')}`;
    }
    return message;
  } else {
    return `Dispatch error: ${JSON.stringify(err)}`;
  }
};

/**
 * Represents an error that occurred during the instantiation of a smart contract.
 * This class extends the base `DedotError` and includes a `raw` property of type `ContractInstantiateResult`.
 *
 * @template ContractApi - The type of the contract API. Defaults to `GenericContractApi`.
 *
 * @extends DedotError
 */
export class ContractInstantiateError<ContractApi extends GenericContractApi = GenericContractApi> extends DedotError {
  name = 'ContractInstantiateError';
  /**
   * The raw result of the contract instantiation.
   */
  raw: ContractInstantiateResult<ContractApi['types']['ChainApi']>;

  /**
   * Constructs a new `ContractInstantiateError` instance.
   *
   * @param raw - The raw result of the contract instantiation.
   */
  constructor(raw: ContractInstantiateResult<ContractApi['types']['ChainApi']>) {
    super();
    this.raw = raw;
  }
}

/**
 * Represents an error that occurred during the dispatch phase of contract instantiation.
 * This class extends `ContractInstantiateError` and includes a `DispatchError` property.
 *
 * @template ContractApi - The type of the contract API. Defaults to `GenericContractApi`.
 *
 * @extends ContractInstantiateError
 */
export class ContractInstantiateDispatchError<
  ContractApi extends GenericContractApi = GenericContractApi,
> extends ContractInstantiateError<ContractApi> {
  name = 'ContractInstantiateDispatchError';
  /**
   * The error that occurred during the dispatch phase.
   */
  dispatchError: DispatchError;
  /**
   * The decoded module error, if any.
   */
  moduleError?: PalletErrorMetadataLatest;

  /**
   * Constructs a new `ContractInstantiateDispatchError` instance.
   *
   * @param err - The `DispatchError` that occurred during the dispatch phase.
   * @param raw - The raw result of the contract instantiation.
   * @param moduleError - The decoded module error, if any.
   */
  constructor(
    err: DispatchError,
    raw: ContractInstantiateResult<ContractApi['types']['ChainApi']>,
    moduleError?: PalletErrorMetadataLatest,
  ) {
    super(raw);
    this.dispatchError = err;
    this.moduleError = moduleError;
    this.message = formatDispatchError(err, moduleError);
  }
}

/**
 * Represents an error that occurred during the instantiation of a smart contract due to a language-specific error.
 * This class extends `ContractInstantiateError` and includes a `LangError` property.
 *
 * Ref: https://use.ink/faq/migrating-from-ink-3-to-4#:~:text=Add%20support%20for,equivalent%20LangError.
 *
 * @template ContractApi - The type of the contract API. Defaults to `GenericContractApi`.
 *
 * @extends ContractInstantiateError
 */
export class ContractInstantiateLangError<
  ContractApi extends InkGenericContractApi = InkGenericContractApi,
> extends ContractInstantiateError<ContractApi> {
  name = 'ContractInstantiateLangError';
  /**
   * The language-specific error that occurred during the instantiation.
   */
  langError: ContractApi['types']['LangError'];
  /**
   * Decoded `ReturnFlags` from contract call result.
   */
  flags: ReturnFlags;

  /**
   * Constructs a new `ContractInstantiateLangError` instance.
   *
   * @param err - The `LangError` that occurred during the instantiation phase.
   * @param raw - The raw result of the contract instantiation.
   */
  constructor(
    err: ContractApi['types']['LangError'],
    raw: ContractInstantiateResult<ContractApi['types']['ChainApi']>,
  ) {
    assert(raw.result.isOk, 'Should not throw DispatchError!');

    super(raw);
    this.langError = err;
    this.flags = toReturnFlags(raw.result.value.result.flags.bits);
    this.message = `Lang error: ${JSON.stringify(err)}`;
  }
}

/**
 * Represents an error that occurred during the execution of a smart contract call.
 * This class extends the base `DedotError` and includes a `raw` property of type `ContractCallResult`.
 *
 * @template ContractApi - The type of the contract API. Defaults to `GenericContractApi`.
 *
 * @extends DedotError
 */
export class ContractExecutionError<ContractApi extends GenericContractApi = GenericContractApi> extends DedotError {
  name = 'ContractExecutionError';
  /**
   * The raw result of the contract call.
   */
  raw: ContractCallResult<ContractApi['types']['ChainApi']>;

  /**
   * Constructs a new `ContractExecutionError` instance.
   *
   * @param raw - The raw result of the contract call.
   */
  constructor(raw: ContractCallResult<ContractApi['types']['ChainApi']>) {
    super();
    this.raw = raw;
  }
}

/**
 * Represents an error that occurred during the execution of a smart contract call due to a dispatch error.
 * This class extends `ContractExecutionError` and includes a `DispatchError` property.
 *
 * @template ContractApi - The type of the contract API. Defaults to `GenericContractApi`.
 *
 * @extends ContractExecutionError
 */
export class ContractDispatchError<
  ContractApi extends GenericContractApi = GenericContractApi,
> extends ContractExecutionError<ContractApi> {
  name = 'ContractDispatchError';
  /**
   * The error that occurred during the dispatch phase.
   */
  dispatchError: DispatchError;
  /**
   * The decoded module error, if any.
   */
  moduleError?: PalletErrorMetadataLatest;

  /**
   * Constructs a new `ContractDispatchError` instance.
   *
   * @param err - The `DispatchError` that occurred during the dispatch phase.
   * @param raw - The raw result of the contract call.
   * @param moduleError - The decoded module error, if any.
   */
  constructor(
    err: DispatchError,
    raw: ContractCallResult<ContractApi['types']['ChainApi']>,
    moduleError?: PalletErrorMetadataLatest,
  ) {
    super(raw);
    this.dispatchError = err;
    this.moduleError = moduleError;
    this.message = formatDispatchError(err, moduleError);
  }
}

/**
 * Represents an error that occurred during the execution of a smart contract call due to a language-specific error.
 * This class extends `ContractExecutionError` and includes a `LangError` property.
 *
 * Ref: https://use.ink/faq/migrating-from-ink-3-to-4#:~:text=Add%20support%20for,equivalent%20LangError.
 *
 * @template ContractApi - The type of the contract API. Defaults to `GenericContractApi`.
 *
 * @extends ContractExecutionError
 */
export class ContractLangError<
  ContractApi extends InkGenericContractApi = InkGenericContractApi,
> extends ContractExecutionError<ContractApi> {
  name = 'ContractLangError';
  /**
   * The language-specific error that occurred during the execution.
   */
  langError: ContractApi['types']['LangError'];
  /**
   * Decoded `ReturnFlags` from contract call result.
   */
  flags: ReturnFlags;

  /**
   * Constructs a new `ContractLangError` instance.
   *
   * @param err - The `LangError` that occurred during the execution phase.
   * @param raw - The raw result of the contract call.
   */
  constructor(err: ContractApi['types']['LangError'], raw: ContractCallResult<ContractApi['types']['ChainApi']>) {
    assert(raw.result.isOk, 'Should not throw DispatchError!');

    super(raw);
    this.langError = err;
    this.flags = toReturnFlags(raw.result.value.flags.bits);
    this.message = `Lang error: ${JSON.stringify(err)}`;
  }
}

/**
 * Represents a custom error that occurred during the instantiation of a smart contract.
 * This class extends `ContractInstantiateError` and includes properties for the error name and description.
 *
 * @template ContractApi - The type of the contract API. Defaults to `SolGenericContractApi`.
 *
 * @extends ContractInstantiateError
 */
export class SolContractInstantiateCustomError<
  ContractApi extends SolGenericContractApi = SolGenericContractApi,
> extends ContractInstantiateError {
  name = 'ContractCustomError';
  /**
   * The custom error that occurred during the instantiation.
   */
  errorName: string;
  errorDesc: DecodeErrorResultReturnType;

  constructor(
    errorName: string,
    raw: ContractInstantiateResult<ContractApi['types']['ChainApi']>,
    errorDesc: DecodeErrorResultReturnType,
  ) {
    super(raw);
    this.errorName = errorName;
    this.errorDesc = errorDesc;
    this.message = `Custom error: ${errorName}`;
  }
}

/**
 * Represents a custom error that occurred during the execution of a smart contract call.
 * This class extends `ContractExecutionError` and includes properties for the error name and description.
 *
 * @template ContractApi - The type of the contract API. Defaults to `SolGenericContractApi`.
 *
 * @extends ContractExecutionError
 */
export class SolContractCustomError<
  ContractApi extends SolGenericContractApi = SolGenericContractApi,
> extends ContractExecutionError {
  name = 'ContractCustomError';
  /**
   * The custom error that occurred during the execution.
   */
  errorName: string;
  errorDesc: DecodeErrorResultReturnType;

  constructor(
    errorName: string,
    raw: ContractCallResult<ContractApi['types']['ChainApi']>,
    errorDesc: DecodeErrorResultReturnType,
  ) {
    super(raw);
    this.errorName = errorName;
    this.errorDesc = errorDesc;
    this.message = `Custom error: ${errorName}`;
  }
}

/**
 * Checks if the provided error is an instance of `ContractExecutionError`.
 *
 * This function is used to determine if a given error is a result of an execution error during a smart contract call.
 *
 * @template ContractApi - The type of the contract API. Defaults to `GenericContractApi`.
 *
 * @param e - The error to be checked.
 *
 * @returns `true` if the error is an instance of `ContractExecutionError`, `false` otherwise.
 */
export function isContractExecutionError<ContractApi extends GenericContractApi = GenericContractApi>(
  e: Error,
): e is ContractExecutionError<ContractApi> {
  return e instanceof ContractExecutionError;
}

/**
 * Checks if the provided error is an instance of `ContractDispatchError`.
 *
 * This function is used to determine if a given error is a result of a dispatch error during a smart contract call.
 *
 * @template ContractApi - The type of the contract API. Defaults to `GenericContractApi`.
 *
 * @param e - The error to be checked. This should be an instance of `Error`.
 *
 * @returns `true` if the error is an instance of `ContractDispatchError`, `false` otherwise.
 *          This function returns a boolean value indicating whether the provided error is of type `ContractDispatchError`.
 */
export function isContractDispatchError<ContractApi extends GenericContractApi = GenericContractApi>(
  e: Error,
): e is ContractDispatchError<ContractApi> {
  return e instanceof ContractDispatchError;
}

/**
 * Checks if the provided error is an instance of `ContractLangError`.
 *
 * This function is used to determine if a given error is a result of a language-specific error during a smart contract call.
 *
 * @template ContractApi - The type of the contract API. Defaults to `GenericContractApi`.
 *
 * @param e - The error to be checked. This should be an instance of `Error`.
 *
 * @returns `true` if the error is an instance of `ContractLangError`, `false` otherwise.
 *          This function returns a boolean value indicating whether the provided error is of type `ContractLangError`.
 */
export function isContractLangError<ContractApi extends InkGenericContractApi = InkGenericContractApi>(
  e: Error,
): e is ContractLangError<ContractApi> {
  return e instanceof ContractLangError;
}

/**
 * Checks if the provided error is an instance of `ContractInstantiateError`.
 *
 * This function is used to determine if a given error is a result of an execution error during the instantiation of a smart contract.
 *
 * @template ContractApi - The type of the contract API. Defaults to `GenericContractApi`.
 *
 * @param e - The error to be checked. This should be an instance of `Error`.
 *
 * @returns `true` if the error is an instance of `ContractInstantiateError`, `false` otherwise.
 *          This function returns a boolean value indicating whether the provided error is of type `ContractInstantiateError`.
 */
export function isContractInstantiateError<ContractApi extends GenericContractApi = GenericContractApi>(
  e: Error,
): e is ContractInstantiateError<ContractApi> {
  return e instanceof ContractInstantiateError;
}

/**
 * Checks if the provided error is an instance of `ContractInstantiateDispatchError`.
 *
 * This function is used to determine if a given error is a result of a dispatch error during the instantiation of a smart contract.
 *
 * @template ContractApi - The type of the contract API. Defaults to `GenericContractApi`.
 *
 * @param e - The error to be checked. This should be an instance of `Error`.
 *
 * @returns `true` if the error is an instance of `ContractInstantiateDispatchError`, `false` otherwise.
 *          This function returns a boolean value indicating whether the provided error is of type `ContractInstantiateDispatchError`.
 */
export function isContractInstantiateDispatchError<ContractApi extends GenericContractApi = GenericContractApi>(
  e: Error,
): e is ContractInstantiateDispatchError<ContractApi> {
  return e instanceof ContractInstantiateDispatchError;
}

/**
 * Checks if the provided error is an instance of `ContractInstantiateLangError`.
 *
 * This function is used to determine if a given error is a result of a language-specific error during the instantiation of a smart contract.
 *
 * @template ContractApi - The type of the contract API. Defaults to `GenericContractApi`.
 *
 * @param e - The error to be checked. This should be an instance of `Error`.
 *
 * @returns `true` if the error is an instance of `ContractInstantiateLangError`, `false` otherwise.
 *          This function returns a boolean value indicating whether the provided error is of type `ContractInstantiateLangError`.
 */
export function isContractInstantiateLangError<ContractApi extends InkGenericContractApi = InkGenericContractApi>(
  e: Error,
): e is ContractInstantiateLangError<ContractApi> {
  return e instanceof ContractInstantiateLangError;
}

/**
 * Checks if the provided error is an instance of `SolContractCustomError`.
 * This function is used to determine if a given error is a custom error specific to a smart contract.
 *
 * @template ContractApi - The type of the contract API. Defaults to `SolGenericContractApi`.
 *
 * @param e - The error to be checked. This should be an instance of `Error`.
 *
 * @returns `true` if the error is an instance of `SolContractCustomError`, `false` otherwise.
 */
export function isSolContractCustomError<ContractApi extends SolGenericContractApi = SolGenericContractApi>(
  e: Error,
): e is SolContractCustomError<ContractApi> {
  return e instanceof SolContractCustomError;
}

/**
 * Checks if the provided error is an instance of `SolContractInstantiateCustomError`.
 * This function is used to determine if a given error is a custom error specific to the instantiation of a smart contract.
 *
 * @template ContractApi - The type of the contract API. Defaults to `SolGenericContractApi`.
 *
 * @param e - The error to be checked. This should be an instance of `Error`.
 *
 * @returns `true` if the error is an instance of `SolContractInstantiateCustomError`, `false` otherwise.
 */
export function isSolContractInstantiateCustomError<ContractApi extends SolGenericContractApi = SolGenericContractApi>(
  e: Error,
): e is SolContractInstantiateCustomError<ContractApi> {
  return e instanceof SolContractInstantiateCustomError;
}<|MERGE_RESOLUTION|>--- conflicted
+++ resolved
@@ -1,10 +1,6 @@
 import { DispatchError, PalletErrorMetadataLatest } from '@dedot/codecs';
 import { assert, DedotError } from '@dedot/utils';
-<<<<<<< HEAD
-import { ErrorDescription } from '@ethersproject/abi/lib/interface.js';
-=======
 import { DecodeErrorResultReturnType } from 'viem/utils';
->>>>>>> 536b9ab6
 import {
   ContractCallResult,
   ContractInstantiateResult,
