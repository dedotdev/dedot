import { ISubstrateClient } from '@dedot/api';
import { Hash } from '@dedot/codecs';
import { assert, isPvm, toU8a } from '@dedot/utils';
<<<<<<< HEAD
import { Interface } from '@ethersproject/abi';
import { SolRegistry } from './SolRegistry';
import { TypinkRegistry } from './TypinkRegistry.js';
import {
  ConstructorQueryExecutor,
  ConstructorTxExecutor,
=======
import { TypinkRegistry } from './TypinkRegistry.js';
import {
  ConstructorTxExecutor,
  ConstructorQueryExecutor,
>>>>>>> 536b9ab6
  SolConstructorQueryExecutor,
  SolConstructorTxExecutor,
} from './executor/index.js';
import {
<<<<<<< HEAD
  AB,
=======
>>>>>>> 536b9ab6
  ContractMetadata,
  ExecutionOptions,
  GenericContractApi,
  LooseContractMetadata,
<<<<<<< HEAD
  SolAbi,
=======
  SolABI,
>>>>>>> 536b9ab6
} from './types/index.js';
import {
  ensurePalletPresence,
  ensurePalletRevive,
  ensureSupportedContractMetadataVersion,
  ensureValidCodeHashOrCode,
  newProxyChain,
} from './utils/index.js';

export class ContractDeployer<ContractApi extends GenericContractApi = GenericContractApi> {
  readonly #isInk: boolean = false;
<<<<<<< HEAD
  readonly #metadata: AB<ContractApi['types']['MetadataType'], ContractMetadata, SolAbi>;
  readonly #registry: AB<ContractApi['types']['MetadataType'], TypinkRegistry, SolRegistry>;
=======
  readonly #metadata: ContractApi['types']['Metadata'];
  readonly #registry?: ContractApi['types']['Registry'];
>>>>>>> 536b9ab6
  readonly #code: Hash | Uint8Array | string;
  readonly #options?: ExecutionOptions;

  constructor(
    readonly client: ISubstrateClient<ContractApi['types']['ChainApi']>,
<<<<<<< HEAD
    metadata: AB<ContractApi['types']['MetadataType'], LooseContractMetadata, SolAbi> | string,
=======
    metadata: LooseContractMetadata | SolABI | string,
>>>>>>> 536b9ab6
    codeHashOrCode: Hash | Uint8Array | string,
    options?: ExecutionOptions,
  ) {
    this.#metadata = typeof metadata === 'string' ? JSON.parse(metadata) : metadata;
<<<<<<< HEAD
    // TODO we should have a better way to check for ink! contract
    this.#isInk = !Array.isArray(metadata);

    if (this.#isInk) {
      ensureSupportedContractMetadataVersion(this.metadata as ContractMetadata);
      // @ts-ignore
      this.#registry = new TypinkRegistry(this.metadata as ContractMetadata);

      ensurePalletPresence(client, this.registry as TypinkRegistry);
      ensureValidCodeHashOrCode(codeHashOrCode, this.registry as TypinkRegistry);
    } else {
      // @ts-ignore
      this.#registry = new SolRegistry(new Interface(this.#metadata as SolAbi));

=======
    this.#isInk = !Array.isArray(metadata);

    if (!this.#isInk) {
      ensureSupportedContractMetadataVersion(this.metadata as ContractMetadata);

      this.#registry = new TypinkRegistry(this.metadata as ContractMetadata);

      ensurePalletPresence(client, this.registry as TypinkRegistry);
      ensureValidCodeHashOrCode(codeHashOrCode, this.registry as TypinkRegistry);
    } else {
>>>>>>> 536b9ab6
      ensurePalletRevive(client);
      assert(
        toU8a(codeHashOrCode).length === 32 || isPvm(codeHashOrCode),
        'Invalid code hash or code: expected a hash of 32-byte or a valid PVM/WASM code as a hex string or a Uint8Array',
      );
    }

    this.#code = codeHashOrCode;
    this.#options = options;
  }

<<<<<<< HEAD
  get metadata(): AB<ContractApi['types']['MetadataType'], ContractMetadata, SolAbi> {
    return this.#metadata;
  }

  get registry(): AB<ContractApi['types']['MetadataType'], TypinkRegistry, SolRegistry> {
=======
  get metadata(): ContractApi['types']['Metadata'] {
    return this.#metadata;
  }

  get registry(): ContractApi['types']['Registry'] {
>>>>>>> 536b9ab6
    return this.#registry;
  }

  get tx(): ContractApi['constructorTx'] {
    return newProxyChain(
      // @ts-ignore
      this.#isInk
<<<<<<< HEAD
        ? new ConstructorTxExecutor(this.client, this.#registry as TypinkRegistry, this.#code, this.#options)
        : new SolConstructorTxExecutor(this.client, this.#registry as SolRegistry, this.#code, this.#options),
=======
        ? new SolConstructorTxExecutor(this.client, this.#metadata as SolABI, this.#code, this.#options)
        : new ConstructorTxExecutor(this.client, this.#registry as TypinkRegistry, this.#code, this.#options),
>>>>>>> 536b9ab6
    ) as ContractApi['constructorTx'];
  }

  get query(): ContractApi['constructorQuery'] {
    return newProxyChain(
      // @ts-ignore
      this.#isInk
<<<<<<< HEAD
        ? new ConstructorQueryExecutor(this.client, this.#registry as TypinkRegistry, this.#code, this.#options)
        : new SolConstructorQueryExecutor(this.client, this.#registry as SolRegistry, this.#code, this.#options),
=======
        ? new SolConstructorQueryExecutor(this.client, this.#metadata as SolABI, this.#code, this.#options)
        : new ConstructorQueryExecutor(this.client, this.#registry as TypinkRegistry, this.#code, this.#options),
>>>>>>> 536b9ab6
    ) as ContractApi['constructorQuery'];
  }

  get options(): ExecutionOptions | undefined {
    return this.#options;
  }
}<|MERGE_RESOLUTION|>--- conflicted
+++ resolved
@@ -1,36 +1,21 @@
 import { ISubstrateClient } from '@dedot/api';
 import { Hash } from '@dedot/codecs';
 import { assert, isPvm, toU8a } from '@dedot/utils';
-<<<<<<< HEAD
-import { Interface } from '@ethersproject/abi';
-import { SolRegistry } from './SolRegistry';
+import { SolRegistry } from './SolRegistry.js';
 import { TypinkRegistry } from './TypinkRegistry.js';
 import {
   ConstructorQueryExecutor,
   ConstructorTxExecutor,
-=======
-import { TypinkRegistry } from './TypinkRegistry.js';
-import {
-  ConstructorTxExecutor,
-  ConstructorQueryExecutor,
->>>>>>> 536b9ab6
   SolConstructorQueryExecutor,
   SolConstructorTxExecutor,
 } from './executor/index.js';
 import {
-<<<<<<< HEAD
   AB,
-=======
->>>>>>> 536b9ab6
   ContractMetadata,
   ExecutionOptions,
   GenericContractApi,
   LooseContractMetadata,
-<<<<<<< HEAD
   SolAbi,
-=======
-  SolABI,
->>>>>>> 536b9ab6
 } from './types/index.js';
 import {
   ensurePalletPresence,
@@ -42,28 +27,18 @@
 
 export class ContractDeployer<ContractApi extends GenericContractApi = GenericContractApi> {
   readonly #isInk: boolean = false;
-<<<<<<< HEAD
   readonly #metadata: AB<ContractApi['types']['MetadataType'], ContractMetadata, SolAbi>;
   readonly #registry: AB<ContractApi['types']['MetadataType'], TypinkRegistry, SolRegistry>;
-=======
-  readonly #metadata: ContractApi['types']['Metadata'];
-  readonly #registry?: ContractApi['types']['Registry'];
->>>>>>> 536b9ab6
   readonly #code: Hash | Uint8Array | string;
   readonly #options?: ExecutionOptions;
 
   constructor(
     readonly client: ISubstrateClient<ContractApi['types']['ChainApi']>,
-<<<<<<< HEAD
     metadata: AB<ContractApi['types']['MetadataType'], LooseContractMetadata, SolAbi> | string,
-=======
-    metadata: LooseContractMetadata | SolABI | string,
->>>>>>> 536b9ab6
     codeHashOrCode: Hash | Uint8Array | string,
     options?: ExecutionOptions,
   ) {
     this.#metadata = typeof metadata === 'string' ? JSON.parse(metadata) : metadata;
-<<<<<<< HEAD
     // TODO we should have a better way to check for ink! contract
     this.#isInk = !Array.isArray(metadata);
 
@@ -76,20 +51,8 @@
       ensureValidCodeHashOrCode(codeHashOrCode, this.registry as TypinkRegistry);
     } else {
       // @ts-ignore
-      this.#registry = new SolRegistry(new Interface(this.#metadata as SolAbi));
+      this.#registry = new SolRegistry(this.metadata as SolAbi);
 
-=======
-    this.#isInk = !Array.isArray(metadata);
-
-    if (!this.#isInk) {
-      ensureSupportedContractMetadataVersion(this.metadata as ContractMetadata);
-
-      this.#registry = new TypinkRegistry(this.metadata as ContractMetadata);
-
-      ensurePalletPresence(client, this.registry as TypinkRegistry);
-      ensureValidCodeHashOrCode(codeHashOrCode, this.registry as TypinkRegistry);
-    } else {
->>>>>>> 536b9ab6
       ensurePalletRevive(client);
       assert(
         toU8a(codeHashOrCode).length === 32 || isPvm(codeHashOrCode),
@@ -101,19 +64,11 @@
     this.#options = options;
   }
 
-<<<<<<< HEAD
   get metadata(): AB<ContractApi['types']['MetadataType'], ContractMetadata, SolAbi> {
     return this.#metadata;
   }
 
   get registry(): AB<ContractApi['types']['MetadataType'], TypinkRegistry, SolRegistry> {
-=======
-  get metadata(): ContractApi['types']['Metadata'] {
-    return this.#metadata;
-  }
-
-  get registry(): ContractApi['types']['Registry'] {
->>>>>>> 536b9ab6
     return this.#registry;
   }
 
@@ -121,13 +76,8 @@
     return newProxyChain(
       // @ts-ignore
       this.#isInk
-<<<<<<< HEAD
         ? new ConstructorTxExecutor(this.client, this.#registry as TypinkRegistry, this.#code, this.#options)
         : new SolConstructorTxExecutor(this.client, this.#registry as SolRegistry, this.#code, this.#options),
-=======
-        ? new SolConstructorTxExecutor(this.client, this.#metadata as SolABI, this.#code, this.#options)
-        : new ConstructorTxExecutor(this.client, this.#registry as TypinkRegistry, this.#code, this.#options),
->>>>>>> 536b9ab6
     ) as ContractApi['constructorTx'];
   }
 
@@ -135,13 +85,8 @@
     return newProxyChain(
       // @ts-ignore
       this.#isInk
-<<<<<<< HEAD
         ? new ConstructorQueryExecutor(this.client, this.#registry as TypinkRegistry, this.#code, this.#options)
         : new SolConstructorQueryExecutor(this.client, this.#registry as SolRegistry, this.#code, this.#options),
-=======
-        ? new SolConstructorQueryExecutor(this.client, this.#metadata as SolABI, this.#code, this.#options)
-        : new ConstructorQueryExecutor(this.client, this.#registry as TypinkRegistry, this.#code, this.#options),
->>>>>>> 536b9ab6
     ) as ContractApi['constructorQuery'];
   }
 
