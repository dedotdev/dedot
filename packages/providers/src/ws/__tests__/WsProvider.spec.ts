--- conflicted
+++ resolved
@@ -1,12 +1,7 @@
 import { JsonRpcRequest, JsonRpcResponse } from '@dedot/providers';
 import { Client, Server } from 'mock-socket';
-<<<<<<< HEAD
-import { afterAll, afterEach, beforeAll, beforeEach, describe, expect, it, vi } from 'vitest';
-import { ConnectionState, EndpointSelector, WsProvider, WsProviderOptions } from '../WsProvider.js';
-=======
 import { afterAll, beforeAll, describe, expect, it, vi } from 'vitest';
 import { WsEndpointSelector, WsProvider, WsProviderOptions } from '../WsProvider.js';
->>>>>>> cb735049
 
 // Global handler for unhandled rejections
 process.on('unhandledRejection', (reason) => {
@@ -82,9 +77,6 @@
   });
 
   it('throws an error when endpoint selector returns an invalid endpoint', async () => {
-<<<<<<< HEAD
-    const endpointSelector: EndpointSelector = () => 'invalid-endpoint';
-=======
     const endpointSelector: WsEndpointSelector = () => 'invalid-endpoint';
     const provider = new WsProvider({ endpoint: endpointSelector, retryDelayMs: -1 });
     await expect(provider.connect()).rejects.toThrow();
@@ -128,31 +120,8 @@
 
   it('throws an error when endpoint selector passed directly returns an invalid endpoint', async () => {
     const endpointSelector: WsEndpointSelector = () => 'invalid-endpoint';
->>>>>>> cb735049
     const provider = new WsProvider({ endpoint: endpointSelector, retryDelayMs: -1 });
     await expect(provider.connect()).rejects.toThrow();
-  });
-
-  it('connects using a synchronous endpoint selector function', async () => {
-    const endpointSelector = vi.fn(() => FAKE_WS_URL);
-    const provider = new WsProvider({ endpoint: endpointSelector });
-
-    await expect(provider.connect()).resolves.toBe(provider);
-    expect(endpointSelector).toHaveBeenCalledTimes(1);
-    expect(endpointSelector).toHaveBeenCalledWith(
-      expect.objectContaining({
-        attempt: 1,
-        currentEndpoint: undefined,
-      }),
-    );
-  });
-
-  it('connects using an asynchronous endpoint selector function', async () => {
-    const endpointSelector = vi.fn(async () => FAKE_WS_URL);
-    const provider = new WsProvider({ endpoint: endpointSelector });
-
-    await expect(provider.connect()).resolves.toBe(provider);
-    expect(endpointSelector).toHaveBeenCalledTimes(1);
   });
 
   it('sends a JSON-RPC request over the websocket connection', async () => {
@@ -207,7 +176,6 @@
     try {
       // Get access to the private WebSocket instance
       const getWs = () => (provider as any).__unsafeWs();
-<<<<<<< HEAD
 
       // Connect initially
       await provider.connect();
@@ -249,132 +217,12 @@
     }
   });
 
-  it('connects using an array of endpoints', async () => {
-    const provider = new WsProvider({
-      endpoint: [FAKE_WS_URL, FAKE_WS_URL_2]
-    });
-
-    await expect(provider.connect()).resolves.toBe(provider);
-    await provider.disconnect();
-  });
-
-  it('throws an error when endpoint array is empty', async () => {
-    expect(() => {
-      new WsProvider({ endpoint: [] });
-    }).toThrow('Endpoint array cannot be empty');
-  });
-
-  it('validates all endpoints in array during construction', async () => {
-    expect(() => {
-      new WsProvider({ endpoint: [FAKE_WS_URL, 'invalid-endpoint'] });
-    }).toThrow('Invalid websocket endpoint invalid-endpoint');
-  });
-
-  it('avoids last failed endpoint when reconnecting with array', async () => {
-    // Mock Math.random to control endpoint selection
-    const originalRandom = Math.random;
-    let randomCallCount = 0;
-    Math.random = vi.fn(() => {
-      // First call (initial connection): return 0 to select first endpoint
-      // Second call (reconnection): return 0 to select first available endpoint (which will be the second one)
-      return 0;
-    });
-
-    try {
-      const provider = new WsProvider({
-        endpoint: [FAKE_WS_URL, FAKE_WS_URL_2],
-        retryDelayMs: 100,
-      });
-
-      // Add error handler to catch any unhandled errors
-      provider.on('error', () => {
-        // Intentionally empty - just to prevent unhandled errors
-=======
-
-      // Connect initially
-      await provider.connect();
-
-      // Verify first connection used first endpoint
-      expect(endpointSelector).toHaveBeenCalledTimes(1);
-      expect(endpointSelector).toHaveBeenCalledWith(
-        expect.objectContaining({
-          attempt: 1,
-          currentEndpoint: undefined,
-        }),
-      );
-
-      // Store the current WebSocket
-      const ws = getWs();
-
-      // Manually trigger the onclose event to simulate a disconnection
-      const closeEvent = { code: 1006, reason: 'Test close', wasClean: false };
-      (ws.onclose as any)(closeEvent);
-
-      // Wait for reconnection to happen
-      await new Promise((resolve) => setTimeout(resolve, 200));
-
-      // Verify the endpoint selector was called again
-      expect(endpointSelector).toHaveBeenCalledTimes(2);
-
-      // Verify second call was for reconnection
-      expect(endpointSelector).toHaveBeenLastCalledWith(
-        expect.objectContaining({
-          attempt: 2,
-          currentEndpoint: FAKE_WS_URL, // The current endpoint is set to the last endpoint used
-        }),
-      );
-    } finally {
-      // Disconnect to clean up
-      await provider.disconnect().catch(() => {
-        // Ignore disconnect errors since we're just cleaning up
->>>>>>> cb735049
-      });
-    }
-  });
-
   it('throws an error when the request is timed out', async () => {
     // Create a testable provider that allows direct access to the timeout handler
     class TestableWsProvider extends WsProvider {
       private currentTime = Date.now();
       private timeoutMs: number;
 
-<<<<<<< HEAD
-      // Get access to the private WebSocket instance
-      const getWs = () => (provider as any).__unsafeWs();
-
-      // Connect initially - should use first endpoint (FAKE_WS_URL)
-      await provider.connect();
-
-      // Store the current WebSocket
-      const ws = getWs();
-
-      // Manually trigger the onclose event to simulate a disconnection
-      const closeEvent = { code: 1006, reason: 'Test close', wasClean: false };
-      (ws.onclose as any)(closeEvent);
-
-      // Wait for reconnection to happen
-      await new Promise((resolve) => setTimeout(resolve, 200));
-
-      // The provider should have attempted to reconnect
-      // Since FAKE_WS_URL failed, it should try FAKE_WS_URL_2
-      // We can't easily verify the exact endpoint used, but we can verify it connected
-      expect(provider.status).toBe('connected');
-
-      await provider.disconnect();
-    } finally {
-      // Restore original Math.random
-      Math.random = originalRandom;
-    }
-  });
-
-  it('throws an error when the request is timed out', async () => {
-    // Create a testable provider that allows direct access to the timeout handler
-    class TestableWsProvider extends WsProvider {
-      private currentTime = Date.now();
-      private timeoutMs: number;
-
-=======
->>>>>>> cb735049
       constructor(options: WsProviderOptions | string) {
         super(options);
         // Store the timeout value when the provider is created
