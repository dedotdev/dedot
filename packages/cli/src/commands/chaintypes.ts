--- conflicted
+++ resolved
@@ -2,16 +2,12 @@
 import staticSubstrate from '@polkadot/types-support/metadata/v15/substrate-hex';
 import { ConstantExecutor } from '@dedot/api';
 import { $Metadata, Metadata, PortableRegistry, RuntimeVersion } from '@dedot/codecs';
-<<<<<<< HEAD
-import { generateTypes, generateTypesFromEndpoint } from '@dedot/codegen';
 import * as $ from '@dedot/shape';
 import { HexString, hexToU8a, stringCamelCase, u8aToHex } from '@dedot/utils';
 import { getMetadataFromRuntime } from '@polkadot-api/wasm-executor';
 import * as fs from 'fs';
-=======
+import ora from 'ora';
 import { GeneratedResult, generateTypes, generateTypesFromEndpoint } from '@dedot/codegen';
->>>>>>> 9d697ddc
-import ora from 'ora';
 import * as path from 'path';
 import { CommandModule } from 'yargs';
 
@@ -35,29 +31,35 @@
     const extension = dts ? 'd.ts' : 'ts';
 
     const spinner = ora().start();
-<<<<<<< HEAD
+    const shouldGenerateGenericTypes = wsUrl === 'substrate';
 
     let metadataHex: HexString | undefined;
     let rpcMethods: string[] = [];
+    let shouldExposeAllMethod: boolean = false;
+    let generatedResult: GeneratedResult;
+
     try {
       if (metadataFile) {
         spinner.text = `Parsing metadata file ${metadataFile}...`;
         metadataHex = fs.readFileSync(metadataFile, 'utf-8').trim() as HexString;
+        shouldExposeAllMethod = true;
         spinner.succeed(`Parsed metadata file ${metadataFile}`);
       } else if (runtimeFile) {
+
         spinner.text = `Parsing runtime file ${runtimeFile} to get metadata...`;
 
         const u8aMetadata = hexToU8a(
-          getMetadataFromRuntime(('0x' + fs.readFileSync(runtimeFile).toString('hex')) as HexString),
+            getMetadataFromRuntime(('0x' + fs.readFileSync(runtimeFile).toString('hex')) as HexString),
         );
         // Because this u8aMetadata has compactInt prefixed for it length, we need to get rid of it.
         const length = $.compactU32.tryDecode(u8aMetadata);
         const offset = $.compactU32.tryEncode(length).length;
 
         metadataHex = u8aToHex(u8aMetadata.subarray(offset));
+        shouldExposeAllMethod = true;
 
         spinner.succeed(`Parsed runtime file ${runtimeFile}`);
-      } else if (wsUrl === 'substrate') {
+      } else if (shouldGenerateGenericTypes) {
         spinner.text = 'Parsing static substrate generic chaintypes...';
         metadataHex = staticSubstrate;
         rpcMethods = rpc.methods;
@@ -68,21 +70,6 @@
         spinner.text = 'Decoding metadata...';
         const metadata = $Metadata.tryDecode(metadataHex);
         const runtimeVersion = getRuntimeVersion(metadata);
-        const chainName = chain || stringCamelCase(runtimeVersion.specName || 'local');
-=======
-    const shouldGenerateGenericTypes = wsUrl === 'substrate';
-
-    try {
-      let generatedResult: GeneratedResult;
-
-      if (shouldGenerateGenericTypes) {
-        spinner.text = 'Generating Substrate generic chaintypes';
-
-        const metadataHex = staticSubstrate;
-        const rpcMethods = rpc.methods;
-        const metadata = $Metadata.tryDecode(metadataHex);
-        const runtimeVersion = getRuntimeVersion(metadata);
->>>>>>> 9d697ddc
         const runtimeApis: Record<string, number> = runtimeVersion.apis.reduce(
           (acc, [name, version]) => {
             acc[name] = version;
@@ -90,45 +77,18 @@
           },
           {} as Record<string, number>,
         );
-<<<<<<< HEAD
-        spinner.succeed('Metadata decoded!');
+        spinner.succeed('Decoded metadata!')
 
-        spinner.text = 'Generating generic chaintypes...';
-        await generateTypes(
-          chainName,
-=======
-
+        spinner.text = 'Generating Substrate generic chaintypes';
         generatedResult = await generateTypes(
-          chain || 'substrate',
->>>>>>> 9d697ddc
+          chain || stringCamelCase(runtimeVersion.specName) || 'substrate',
           metadata.latest,
           rpcMethods,
           runtimeApis,
           outDir,
           extension,
           subpath,
-<<<<<<< HEAD
-          rpcMethods.length === 0,
-        );
-        spinner.succeed('Generic chaintypes generated!');
-
-        console.log(`🚀 Output: ${outDir}`);
-      } else {
-        spinner.text = `Generating chaintypes via endpoint ${wsUrl}`;
-        await generateTypesFromEndpoint(chain, wsUrl!, outDir, extension, subpath);
-        spinner.succeed(`Generic chaintypes via endpoint ${wsUrl} generated!`);
-
-        console.log(`🚀 Output: ${outDir}`);
-      }
-
-      spinner.stop();
-    } catch (e) {
-      spinner.stop();
-
-      console.error(`✖ ${(e as Error).message}`);
-      spinner.fail(`Failed to generate chaintypes!`);
-    }
-=======
+            shouldExposeAllMethod,
         );
 
         spinner.succeed('Generated Substrate generic chaintypes');
@@ -152,31 +112,25 @@
     }
 
     spinner.stop();
->>>>>>> 9d697ddc
   },
   builder: (yargs) => {
     return yargs
       .option('wsUrl', {
         type: 'string',
-<<<<<<< HEAD
-        describe: 'Websocket Url to fetch metadata',
-        alias: 'w',
-      })
-      .option('runtimeFile', {
-        type: 'string',
-        describe: 'Runtime file to fetch metadata (.wasm)',
-        alias: 'r',
-      })
-      .option('metadataFile', {
-        type: 'string',
-        describe: 'Encoded metadata file to fetch metadata (.scale)',
-        alias: 'm',
-=======
         describe: 'Websocket URL to fetch metadata',
         alias: 'w',
         default: 'ws://127.0.0.1:9944',
->>>>>>> 9d697ddc
       })
+        .option('runtimeFile', {
+          type: 'string',
+          describe: 'Runtime file to fetch metadata (.wasm)',
+          alias: 'r',
+        })
+        .option('metadataFile', {
+          type: 'string',
+          describe: 'Encoded metadata file to fetch metadata (.scale)',
+          alias: 'm',
+        })
       .option('output', {
         type: 'string',
         describe: 'Output folder to put generated files',
@@ -184,11 +138,7 @@
       })
       .option('chain', {
         type: 'string',
-<<<<<<< HEAD
-        describe: 'Chain name',
-=======
         describe: 'Custom chain name',
->>>>>>> 9d697ddc
         alias: 'c',
       })
       .option('dts', {
@@ -199,30 +149,23 @@
       })
       .option('subpath', {
         type: 'boolean',
-<<<<<<< HEAD
-        describe: 'Using subpath for shared packages',
-        alias: 's',
-        default: true,
-      })
-      .check((argv) => {
-        const inputs = ['wsUrl', 'runtimeFile', 'metadataFile'];
-        const providedInputs = inputs.filter((input) => argv[input]);
-
-        if (providedInputs.length > 1) {
-          throw new Error(`Please provide only one of the following options: ${inputs.join(', ')}`);
-        }
-
-        if (providedInputs.length === 0) {
-          throw new Error(`Please provide one of the following options: ${inputs.join(', ')}`);
-        }
-
-        return true;
-=======
         describe: 'Using subpath for shared packages (e.g: dedot/types)',
         alias: 's',
         default: true,
->>>>>>> 9d697ddc
-      }); // TODO check to verify inputs
+      }) .check((argv) => {
+          const inputs = ['wsUrl', 'runtimeFile', 'metadataFile'];
+          const providedInputs = inputs.filter((input) => argv[input]);
+
+          if (providedInputs.length > 1) {
+            throw new Error(`Please provide only one of the following options: ${inputs.join(', ')}`);
+          }
+
+          if (providedInputs.length === 0) {
+            throw new Error(`Please provide one of the following options: ${inputs.join(', ')}`);
+          }
+
+          return true;
+        }); // TODO check to verify inputs
   },
 };
 
