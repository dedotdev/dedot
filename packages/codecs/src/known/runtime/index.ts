<<<<<<< HEAD
import * as $ from '@delightfuldot/shape';
import { $AccountId32 } from '../../generic';
import { $Text } from '../../known';

export * from './TransactionValidityError';
export * from './DispatchError';
export * from './ApplyExtrinsicResult';
export * from './TransactionValidity';

/**
 * A multi-format address wrapper for on-chain accounts.
 */
export const $MultiAddress = $.Enum({
  // It's an account ID (ey).
  Id: $AccountId32,
  // It's an account index.
  Index: $.compactU32,
  // It's some arbitrary raw bytes.
  Raw: $.PrefixedHex,
  // It's a 32 byte representation.
  Address32: $.FixedHex(32),
  // Its a 20 byte representation.
  Address20: $.FixedHex(20),
});

export type MultiAddress = $.Input<typeof $MultiAddress>;

export const $ApiId = $.FixedHex(8);

/**
 * A vector of pairs of `ApiId` and a `u32` for version.
 */
export const $ApisVec = $.Vec($.Tuple($ApiId, $.u32));

/**
 * Runtime version.
 * This should not be thought of as classic Semver (major/minor/tiny).
 * This triplet have different semantics and mis-interpretation could cause problems.
 *
 * In particular: bug fixes should result in an increment of `spec_version` and possibly
 * `authoring_version`, absolutely not `impl_version` since they change the semantics of the
 * runtime.
 *
 * Ref: https://github.com/paritytech/polkadot-sdk/blob/0e49ed72aa365475e30069a5c30e251a009fdacf/substrate/primitives/version/src/lib.rs#L152-L215
 */
export const $RuntimeVersion = $.Struct({
  // Identifies the different Substrate runtimes. There'll be at least polkadot and node.
  // A different on-chain spec_name to that of the native runtime would normally result
  // in node not attempting to sync or author blocks.
  specName: $Text,

  // Name of the implementation of the spec. This is of little consequence for the node
  // and serves only to differentiate code of different implementation teams. For this
  // codebase, it will be parity-polkadot. If there were a non-Rust implementation of the
  // Polkadot runtime (e.g. C++), then it would identify itself with an accordingly different
  // `impl_name`.
  implName: $Text,

  // `authoring_version` is the version of the authorship interface. An authoring node
  // will not attempt to author blocks unless this is equal to its native runtime.
  authoringVersion: $.u32,

  // Version of the runtime specification.
  //
  // A full-node will not attempt to use its native runtime in substitute for the on-chain
  // Wasm runtime unless all of `spec_name`, `spec_version` and `authoring_version` are the same
  // between Wasm and native.
  //
  // This number should never decrease.
  specVersion: $.u32,

  // Version of the implementation of the specification.
  //
  // Nodes are free to ignore this; it serves only as an indication that the code is different;
  // as long as the other two versions are the same then while the actual code may be different,
  // it is nonetheless required to do the same thing. Non-consensus-breaking optimizations are
  // about the only changes that could be made which would result in only the `impl_version`
  // changing.
  //
  // This number can be reverted to `0` after a [`spec_version`](Self::spec_version) bump.
  implVersion: $.u32,

  // List of supported API "features" along with their versions.
  apis: $ApisVec,

  // All existing calls (dispatchables) are fully compatible when this number doesn't change. If
  // this number changes, then [`spec_version`](Self::spec_version) must change, also.
  //
  // This number must change when an existing call (pallet index, call index) is changed,
  // either through an alteration in its user-level semantics, a parameter
  // added/removed, a parameter type changed, or a call/pallet changing its index. An alteration
  // of the user level semantics is for example when the call was before `transfer` and now is
  // `transfer_all`, the semantics of the call changed completely.
  //
  // Removing a pallet or a call doesn't require a *bump* as long as no pallet or call is put at
  // the same index. Removing doesn't require a bump as the chain will reject a transaction
  // referencing this removed call/pallet while decoding and thus, the user isn't at risk to
  // execute any unknown call. FRAME runtime devs have control over the index of a call/pallet
  // to prevent that an index gets reused.
  //
  // Adding a new pallet or call also doesn't require a *bump* as long as they also don't reuse
  // any previously used index.
  //
  // This number should never decrease.
  transactionVersion: $.u32,

  // Version of the state implementation used by this runtime.
  // Use of an incorrect version is consensus breaking.
  stateVersion: $.u8,
});

export type RuntimeVersion = $.Input<typeof $RuntimeVersion>;

export const $RuntimeVersionPre3 = $.Struct({
  specName: $Text,
  implName: $Text,
  authoringVersion: $.u32,
  specVersion: $.u32,
  implVersion: $.u32,
  apis: $ApisVec,
});

export type RuntimeVersionPre3 = $.Input<typeof $RuntimeVersionPre3>;

export const $RuntimeVersionPre4 = $.Struct({
  specName: $Text,
  implName: $Text,
  authoringVersion: $.u32,
  specVersion: $.u32,
  implVersion: $.u32,
  apis: $ApisVec,
  transactionVersion: $.u32,
});

export type RuntimeVersionPre4 = $.Input<typeof $RuntimeVersionPre4>;

export const $TransactionSource = $.FlatEnum([
  /// Transaction is already included in block.
  ///
  /// This means that we can't really tell where the transaction is coming from,
  /// since it's already in the received block. Note that the custom validation logic
  /// using either `Local` or `External` should most likely just allow `InBlock`
  /// transactions as well.
  'InBlock',

  /// Transaction is coming from a local source.
  ///
  /// This means that the transaction was produced internally by the node
  /// (for instance an Off-Chain Worker, or an Off-Chain Call), as opposed
  /// to being received over the network.
  'Local',

  /// Transaction has been received externally.
  ///
  /// This means the transaction has been received from (usually) "untrusted" source,
  /// for instance received over the network or RPC.
  'External',
]);

export type TransactionSource = $.Input<typeof $TransactionSource>;
=======
export * from './TransactionValidityError';
export * from './DispatchError';
export * from './ApplyExtrinsicResult';
export * from './MultiAddress';
>>>>>>> 8e941619
<|MERGE_RESOLUTION|>--- conflicted
+++ resolved
@@ -1,30 +1,12 @@
-<<<<<<< HEAD
-import * as $ from '@delightfuldot/shape';
-import { $AccountId32 } from '../../generic';
+import * as $ from '@delightfuldot/shape'
 import { $Text } from '../../known';
 
 export * from './TransactionValidityError';
 export * from './DispatchError';
 export * from './ApplyExtrinsicResult';
+export * from './MultiAddress';
 export * from './TransactionValidity';
 
-/**
- * A multi-format address wrapper for on-chain accounts.
- */
-export const $MultiAddress = $.Enum({
-  // It's an account ID (ey).
-  Id: $AccountId32,
-  // It's an account index.
-  Index: $.compactU32,
-  // It's some arbitrary raw bytes.
-  Raw: $.PrefixedHex,
-  // It's a 32 byte representation.
-  Address32: $.FixedHex(32),
-  // Its a 20 byte representation.
-  Address20: $.FixedHex(20),
-});
-
-export type MultiAddress = $.Input<typeof $MultiAddress>;
 
 export const $ApiId = $.FixedHex(8);
 
@@ -158,10 +140,4 @@
   'External',
 ]);
 
-export type TransactionSource = $.Input<typeof $TransactionSource>;
-=======
-export * from './TransactionValidityError';
-export * from './DispatchError';
-export * from './ApplyExtrinsicResult';
-export * from './MultiAddress';
->>>>>>> 8e941619
+export type TransactionSource = $.Input<typeof $TransactionSource>;