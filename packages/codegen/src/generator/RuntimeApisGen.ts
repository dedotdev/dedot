--- conflicted
+++ resolved
@@ -75,9 +75,6 @@
     });
 
     const paramsOut = params
-<<<<<<< HEAD
-      .map(({ name, type }) => `${stringCamelCase(name)}: ${this.getGeneratedTypeName(type!)}`)
-=======
       .map((param, idx) => ({
         ...param,
         isOptional: this.#isOptionalParam(params, param.type, idx),
@@ -86,7 +83,6 @@
         ({ name, type, isOptional }) =>
           `${stringCamelCase(name)}${isOptional ? '?' : ''}: ${this.getGeneratedTypeName(type)}`,
       )
->>>>>>> 754d222b
       .join(', ');
 
     const typeOut = this.getGeneratedTypeName(type!, false);
@@ -126,9 +122,11 @@
       .map(({ name, type, isOptional }) => `${stringCamelCase(name)}${isOptional ? '?' : ''}: ${type}`)
       .join(', ');
 
-    return `${commentBlock(docs, '\n', defaultDocs)}${stringCamelCase(
-      methodName,
-    )}: GenericRuntimeApiMethod<(${paramsOut}) => Promise<${outputType}>>`;
+    return `${commentBlock(
+      docs,
+      '\n',
+      defaultDocs,
+    )}${stringCamelCase(methodName)}: GenericRuntimeApiMethod<(${paramsOut}) => Promise<${outputType}>>`;
   }
 
   #runtimeApisSpecsByModule(): RuntimeApiSpec[] {
