import { RuntimeApiMethodDefLatest } from '@dedot/codecs';
import { getRuntimeApiNames, getRuntimeApiSpecs } from '@dedot/runtime-specs';
import { RuntimeApiMethodSpec, RuntimeApiSpec } from '@dedot/types';
import { calcRuntimeApiHash, stringSnakeCase, stringCamelCase } from '@dedot/utils';
import { findKnownCodecType } from '../../shared/index.js';
import {
  beautifySourceCode,
  commentBlock,
  compileTemplate,
  isNativeType,
  TUPLE_TYPE_REGEX,
  WRAPPER_TYPE_REGEX,
} from '../../utils.js';
import { getDeprecationComment } from '../../utils.js';
import { ApiGen } from './ApiGen.js';
import { TypesGen } from './TypesGen.js';

export class RuntimeApisGen extends ApiGen {
  constructor(
    readonly typesGen: TypesGen,
    readonly runtimeApis: Record<string, number>,
  ) {
    super(typesGen);
  }

  generate(useSubPaths: boolean = false) {
    this.typesGen.clearCache();
    this.typesGen.typeImports.addKnownType('GenericRuntimeApis', 'GenericRuntimeApiMethod', 'RpcVersion');

    let runtimeCallsOut = '';

    if (this.metadata.apis.length > 0) {
      this.metadata.apis.forEach((runtimeApi) => {
        const { name: runtimeApiName, methods } = runtimeApi;

        runtimeCallsOut += commentBlock(`@runtimeapi: ${runtimeApiName} - ${calcRuntimeApiHash(runtimeApiName)}`);
        runtimeCallsOut += `${stringCamelCase(runtimeApiName)}: {
            ${methods.map((method) => this.#generateMethodDef(runtimeApiName, method)).join('\n')} 
              
            ${commentBlock('Generic runtime api call')}[method: string]: GenericRuntimeApiMethod<Rv>
        }`;
      });
    } else {
      const specs = this.#targetRuntimeApiSpecs();

      specs.forEach(({ methods, runtimeApiName, runtimeApiHash, version }) => {
        runtimeCallsOut += commentBlock(`@runtimeapi: ${runtimeApiName} - ${runtimeApiHash}`, `@version: ${version}`);
        runtimeCallsOut += `${stringCamelCase(runtimeApiName!)}: {
            ${Object.keys(methods)
              .map((methodName) =>
                this.#generateMethodDefFromSpec({
                  ...methods[methodName],
                  runtimeApiName,
                  methodName,
                }),
              )
              .join('\n')} 
              
            ${commentBlock('Generic runtime api call')}[method: string]: GenericRuntimeApiMethod<Rv>
          }`;
      });
    }

    const importTypes = this.typesGen.typeImports.toImports({ useSubPaths });
    const template = compileTemplate('chaintypes/templates/runtime.hbs');

    return beautifySourceCode(template({ importTypes, runtimeCallsOut }));
  }

  #isOptionalType(type: string) {
    return type.startsWith('Option<') || type.endsWith('| undefined');
  }

  #isOptionalParam(params: { type?: string }[], type: string, idx: number) {
    return this.#isOptionalType(type) && params.slice(idx + 1).every(({ type }) => this.#isOptionalType(type!));
  }

  #generateMethodDefFromSpec(spec: RuntimeApiMethodSpec) {
    const { docs = [], params, type, runtimeApiName, methodName } = spec;

    const callName = `${runtimeApiName}_${stringSnakeCase(methodName)}`;
    const defaultDocs = [`@callname: ${callName}`];

    this.#addTypeImport(type!, false);
    params.forEach(({ type }) => this.#addTypeImport(type!));

    const typedParams = params.map((param, idx) => ({
      ...param,
      isOptional: this.#isOptionalParam(params, param.type!, idx),
      plainType: this.#getGeneratedTypeName(param.type!),
    }));

    const paramsOut = typedParams
      .map(({ name, isOptional, plainType }) => `${stringCamelCase(name)}${isOptional ? '?' : ''}: ${plainType}`)
      .join(', ');

    const typeOut = this.#getGeneratedTypeName(type!, false);

    return `${commentBlock(
      docs,
      '\n',
      defaultDocs,
      typedParams.map(({ plainType, name }) => `@param {${plainType}} ${name}`),
    )}${methodName}: GenericRuntimeApiMethod<Rv, (${paramsOut}) => Promise<${typeOut}>>`;
  }

  #generateMethodDef(runtimeApiName: string, methodDef: RuntimeApiMethodDefLatest) {
    const { name: methodName, inputs, output, docs, deprecationInfo } = methodDef;
    const callName = `${runtimeApiName}_${stringSnakeCase(methodName)}`;
    const defaultDocs = [`@callname: ${callName}`];
    const deprecationComments = getDeprecationComment(deprecationInfo);
<<<<<<< HEAD
=======
    if (deprecationComments.length > 0) {
      deprecationComments.unshift('\n');
    }

>>>>>>> b5401779
    const typeOut = this.typesGen.generateType(output, 1, true);
    this.#addTypeImport(typeOut, false);
    const typedInputs = inputs
      .map((input) => ({
        ...input,
        type: this.typesGen.generateType(input.typeId, 1),
      }))
      .map((input, idx, inputs) => ({
        ...input,
        isOptional: this.#isOptionalParam(inputs, input.type, idx),
      }));
    this.#addTypeImport(typedInputs.map((t) => t.type));
    const paramsOut = typedInputs
      .map(({ name, type, isOptional }) => `${stringCamelCase(name)}${isOptional ? '?' : ''}: ${type}`)
      .join(', ');
    return `${commentBlock(
      docs,
      '\n',
      defaultDocs,
      typedInputs.map(({ type, name }) => `@param {${type}} ${name}`),
<<<<<<< HEAD
      '\n',
=======
>>>>>>> b5401779
      deprecationComments,
    )}${stringCamelCase(methodName)}: GenericRuntimeApiMethod<Rv, (${paramsOut}) => Promise<${typeOut}>>`;
  }

  #targetRuntimeApiSpecs(): RuntimeApiSpec[] {
    const specs = Object.entries(this.runtimeApis).map(([runtimeApiHash, version]) => {
      const runtimeApiSpec = this.#findRuntimeApiSpec(runtimeApiHash, version);

      if (!runtimeApiSpec) return;

      return {
        ...runtimeApiSpec,
        runtimeApiHash,
      } as RuntimeApiSpec;
    });

    return specs.reduce((o, spec) => {
      if (!spec) {
        return o;
      }

      return [...o, spec];
    }, [] as RuntimeApiSpec[]);
  }

  #findRuntimeApiSpec = (runtimeApiHash: string, version: number) => {
    const runtimeApiName = getRuntimeApiNames().find((one) => calcRuntimeApiHash(one) === runtimeApiHash);

    return getRuntimeApiSpecs().find((one) => one.runtimeApiName === runtimeApiName && one.version === version);
  };

  // TODO check typeIn, typeOut if param type, or rpc type isScale
  #addTypeImport(type: string | string[], toTypeIn = true) {
    if (Array.isArray(type)) {
      type.forEach((one) => this.#addTypeImport(one, toTypeIn));
      return;
    }

    type = type.trim();

    if (isNativeType(type)) {
      return;
    }

    // Handle generic wrapper types
    const matchArray = type.match(WRAPPER_TYPE_REGEX);
    if (matchArray) {
      const [_, $1, $2] = matchArray;
      this.#addTypeImport($1, toTypeIn);

      if ($2.match(WRAPPER_TYPE_REGEX) || $2.match(TUPLE_TYPE_REGEX)) {
        this.#addTypeImport($2, toTypeIn);
      } else {
        this.#addTypeImport($2.split(','), toTypeIn);
      }

      return;
    }

    // Check tuple type
    if (type.match(TUPLE_TYPE_REGEX)) {
      this.#addTypeImport(type.slice(1, -1).split(','), toTypeIn);
      return;
    }

    if (type.includes(' | ')) {
      this.#addTypeImport(
        type.split(' | ').map((one) => one.trim()),
        toTypeIn,
      );
      return;
    }

    try {
      const codecType = this.#getCodecType(type, toTypeIn);
      if (isNativeType(codecType)) return;

      this.typesGen.typeImports.addCodecType(codecType);
      return;
    } catch (e) {}

    this.typesGen.addTypeImport(type);
  }

  #getGeneratedTypeName(type: string, toTypeIn = true): string {
    try {
      const matchArray = type.match(WRAPPER_TYPE_REGEX);
      if (matchArray) {
        const [_, $1, $2] = matchArray;
        const wrapperTypeName = this.#getCodecType($1, toTypeIn);

        if ($2.match(WRAPPER_TYPE_REGEX) || $2.match(TUPLE_TYPE_REGEX)) {
          return `${wrapperTypeName}<${this.#getGeneratedTypeName($2, toTypeIn)}>`;
        }

        const innerTypeNames = $2
          .split(',')
          .map((one) => this.#getGeneratedTypeName(one.trim(), toTypeIn))
          .join(', ');

        return `${wrapperTypeName}<${innerTypeNames}>`;
      } else if (type.match(TUPLE_TYPE_REGEX)) {
        const innerTypeNames = type
          .slice(1, -1)
          .split(',')
          .map((one) => this.#getGeneratedTypeName(one.trim(), toTypeIn))
          .join(', ');

        return `[${innerTypeNames}]`;
      }

      return this.#getCodecType(type, toTypeIn);
    } catch (e) {}

    return type;
  }

  #getCodecType(type: string, toTypeIn = true) {
    const { typeIn, typeOut } = findKnownCodecType(type);
    return toTypeIn ? typeIn : typeOut;
  }
}<|MERGE_RESOLUTION|>--- conflicted
+++ resolved
@@ -109,13 +109,10 @@
     const callName = `${runtimeApiName}_${stringSnakeCase(methodName)}`;
     const defaultDocs = [`@callname: ${callName}`];
     const deprecationComments = getDeprecationComment(deprecationInfo);
-<<<<<<< HEAD
-=======
     if (deprecationComments.length > 0) {
       deprecationComments.unshift('\n');
     }
 
->>>>>>> b5401779
     const typeOut = this.typesGen.generateType(output, 1, true);
     this.#addTypeImport(typeOut, false);
     const typedInputs = inputs
@@ -136,10 +133,6 @@
       '\n',
       defaultDocs,
       typedInputs.map(({ type, name }) => `@param {${type}} ${name}`),
-<<<<<<< HEAD
-      '\n',
-=======
->>>>>>> b5401779
       deprecationComments,
     )}${stringCamelCase(methodName)}: GenericRuntimeApiMethod<Rv, (${paramsOut}) => Promise<${typeOut}>>`;
   }
