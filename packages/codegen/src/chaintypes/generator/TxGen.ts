import { stringCamelCase, stringPascalCase } from '@dedot/utils';
import {
  beautifySourceCode,
  commentBlock,
  compileTemplate,
  isReservedWord,
  getVariantDeprecationComment,
} from '../../utils.js';
import { ApiGen } from '../generator/index.js';

export class TxGen extends ApiGen {
  generate(useSubPaths: boolean = false) {
    const { pallets, types } = this.metadata;

    this.typesGen.clearCache();
    this.typesGen.typeImports.addKnownType(
      'GenericChainTx',
      'GenericTxCall',
      'ISubmittableExtrinsic',
      'ISubmittableResult',
      'IRuntimeTxCall',
      'RpcVersion',
      'RpcV2',
      'ISubmittableExtrinsicLegacy',
    );

    const { callTypeId, addressTypeId, signatureTypeId } = this.metadata.extrinsic;

    const callTypeIn = this.typesGen.generateType(callTypeId, 1);
    const addressTypeIn = this.typesGen.generateType(addressTypeId, 1);
    const signatureTypeIn = this.typesGen.generateType(signatureTypeId, 1);

    this.typesGen.typeImports.addPortableType('FrameSystemEventRecord');
    this.typesGen.typeImports.addCodecType('Extrinsic');
    this.typesGen.addTypeImport([callTypeIn, addressTypeIn, signatureTypeIn]);

    let txDefsOut = '';
    for (let pallet of pallets) {
      if (pallet.calls === undefined) continue;

      const { typeDef } = types[pallet.calls.typeId];

      if (typeDef.type !== 'Enum') continue;

      const isFlatEnum = typeDef.value.members.every((m) => m.fields.length === 0);

      const typedTxs = typeDef.value.members
        .map((one, index) => ({
          functionName: stringCamelCase(one.name),
          params: one.fields.map((f) => ({
            name: stringCamelCase(f.name!),
            normalizedName: this.#normalizeParamName(f.name!),
            type: this.typesGen.generateType(f.typeId, 1),
            docs: f.docs,
          })),
          docs: one.docs,
          index,
        }))
        .map((f) => {
          return {
            ...f,
            callInput: this.#generateCallInput(
              stringPascalCase(pallet.name),
              stringPascalCase(f.functionName),
              !isFlatEnum ? f.params.map((p) => `${p.name}: ${p.type}`) : undefined,
            ),
          };
        });

      txDefsOut += commentBlock(`Pallet \`${pallet.name}\`'s transaction calls`);
      txDefsOut += `${stringCamelCase(pallet.name)}: {
          ${typedTxs
            .map(({ functionName, params, docs, callInput }, idx) => {
              const deprecationComments = getVariantDeprecationComment(pallet.calls?.deprecationInfo, idx);
<<<<<<< HEAD
=======
              if (deprecationComments.length > 0) {
                deprecationComments.unshift('\n');
              }
>>>>>>> b5401779

              return `${commentBlock(
                docs,
                '\n',
                params.map((p) => `@param {${p.type}} ${p.normalizedName} ${p.docs}`),
<<<<<<< HEAD
                '\n',
=======
>>>>>>> b5401779
                deprecationComments,
              )}${functionName}: GenericTxCall<Rv, (${params.map((p) => `${p.normalizedName}: ${p.type}`).join(', ')}) => ChainSubmittableExtrinsic<Rv, ${callInput}>>`;
            })
            .join(',\n')}
            
          ${commentBlock('Generic pallet tx call')}[callName: string]: GenericTxCall<Rv, TxCall<Rv>>,
        },`;
    }

    const importTypes = this.typesGen.typeImports.toImports({ useSubPaths });

    // TODO make explicit separate type for Extra
    const defTypes = `
    export type ChainSubmittableExtrinsic<Rv extends RpcVersion, T extends IRuntimeTxCall = ${callTypeIn}> = 
        Extrinsic<${addressTypeIn}, T, ${signatureTypeIn}, any[]> &
        (Rv extends RpcV2
          ? ISubmittableExtrinsic<ISubmittableResult<FrameSystemEventRecord>>
          : ISubmittableExtrinsicLegacy<ISubmittableResult<FrameSystemEventRecord>>)
        
    export type TxCall<Rv extends RpcVersion> = (...args: any[]) => ChainSubmittableExtrinsic<Rv>;    
`;
    const template = compileTemplate('chaintypes/templates/tx.hbs');

    return beautifySourceCode(template({ importTypes, defTypes, txDefsOut }));
  }

  #normalizeParamName(name: string) {
    name = stringCamelCase(name);
    return isReservedWord(name) ? `${name}_` : name;
  }

  #generateCallInput(palletName: string, callName: string, params: string[] | undefined): string {
    if (!params) {
      return `
        {
          pallet: '${palletName}',
          palletCall: '${callName}'
        }
      `;
    }

    const paramsOut = params.length > 0 ? `params: { ${params.join(',')} }` : '';

    return `
      {
        pallet: '${palletName}',
        palletCall: {
          name: '${callName}',
          ${paramsOut}
        }
      }
    `;
  }
}<|MERGE_RESOLUTION|>--- conflicted
+++ resolved
@@ -72,21 +72,14 @@
           ${typedTxs
             .map(({ functionName, params, docs, callInput }, idx) => {
               const deprecationComments = getVariantDeprecationComment(pallet.calls?.deprecationInfo, idx);
-<<<<<<< HEAD
-=======
               if (deprecationComments.length > 0) {
                 deprecationComments.unshift('\n');
               }
->>>>>>> b5401779
 
               return `${commentBlock(
                 docs,
                 '\n',
                 params.map((p) => `@param {${p.type}} ${p.normalizedName} ${p.docs}`),
-<<<<<<< HEAD
-                '\n',
-=======
->>>>>>> b5401779
                 deprecationComments,
               )}${functionName}: GenericTxCall<Rv, (${params.map((p) => `${p.normalizedName}: ${p.type}`).join(', ')}) => ChainSubmittableExtrinsic<Rv, ${callInput}>>`;
             })
