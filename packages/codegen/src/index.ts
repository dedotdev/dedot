--- conflicted
+++ resolved
@@ -46,20 +46,14 @@
   const typesGen = new TypesGen(api.metadataLatest);
   const constsGen = new ConstsGen(typesGen);
   const queryGen = new QueryGen(typesGen);
-<<<<<<< HEAD
 
   const { methods }: RpcMethods = await api.rpc.rpc.methods();
   const rpcGen = new RpcGen(typesGen, methods);
 
-  fs.writeFileSync(defTypesFileName, typesGen.generate());
+  fs.writeFileSync(defTypesFileName, await typesGen.generate());
   fs.writeFileSync(rpcCallsFileName, rpcGen.generate());
-  fs.writeFileSync(queryTypesFileName, queryGen.generate());
-  fs.writeFileSync(constsTypesFileName, constsGen.generate());
-=======
-  fs.writeFileSync(defTypesFileName, await typesGen.generate());
+  fs.writeFileSync(queryTypesFileName, await queryGen.generate());
   fs.writeFileSync(constsTypesFileName, await constsGen.generate());
-  fs.writeFileSync(queryTypesFileName, await queryGen.generate());
->>>>>>> 15b96ca1
 
   await api.disconnect();
 }
