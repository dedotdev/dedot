import {
  $Metadata,
  BlockHash,
  Extrinsic,
  Hash,
  Metadata,
  PortableRegistry,
  RuntimeVersion,
  StorageDataLike,
} from '@dedot/codecs';
import type { JsonRpcProvider } from '@dedot/providers';
import { type IStorage, LocalStorage } from '@dedot/storage';
import {
  Callback,
  GenericStorageQuery,
  GenericSubstrateApi,
  InjectedSigner,
  Query,
  QueryFnResult,
  RpcVersion,
  TxUnsub,
  Unsub,
} from '@dedot/types';
import {
  calcRuntimeApiHash,
  deferred,
  Deferred,
  ensurePresence as _ensurePresence,
  type HexString,
  LRUCache,
  u8aToHex,
} from '@dedot/utils';
import type { SubstrateApi } from '../chaintypes/index.js';
import { ConstantExecutor, ErrorExecutor, EventExecutor } from '../executor/index.js';
import { isJsonRpcProvider, JsonRpcClient } from '../json-rpc/index.js';
import { newProxyChain } from '../proxychain.js';
import { BaseStorageQuery, QueryableStorage } from '../storage/index.js';
import type {
  ApiEvent,
  ApiOptions,
  BlockExplorer,
  IChainSpec,
  ISubstrateClient,
  ISubstrateClientAt,
  JsonRpcClientOptions,
  MetadataKey,
  SubstrateRuntimeVersion,
} from '../types.js';

const SUPPORTED_METADATA_VERSIONS = [16, 15, 14];
const MetadataApiHash = calcRuntimeApiHash('Metadata'); // 0x37e397fc7c91f5e4
const API_AT_CACHE_CAPACITY = 64;
const API_AT_CACHE_TTL = 300_000; // 5 minutes

const MESSAGE: string = 'Make sure to call `.connect()` method first before using the API interfaces.';

export function ensurePresence<T>(value: T): NonNullable<T> {
  return _ensurePresence(value, MESSAGE);
}

/**
 * @name BaseSubstrateClient
 * @description Base & shared abstraction for Substrate API Clients
 */
export abstract class BaseSubstrateClient<
    ChainApi extends GenericSubstrateApi = SubstrateApi,
    Events extends string = ApiEvent,
  >
  extends JsonRpcClient<ChainApi, Events>
  implements ISubstrateClient<ChainApi, Events>
{
  protected _options: ApiOptions;

  protected _registry?: PortableRegistry<ChainApi['types']>;
  protected _metadata?: Metadata;

  protected _genesisHash?: Hash;
  protected _runtimeVersion?: SubstrateRuntimeVersion;

  protected _localCache?: IStorage;
  protected _runtimeUpgrading?: Deferred<void>;
  protected _apiAtCache: LRUCache;

  protected constructor(
    public rpcVersion: RpcVersion,
    options: JsonRpcClientOptions | JsonRpcProvider,
  ) {
    super(options);
    this._options = this.normalizeOptions(options);
    this._apiAtCache = new LRUCache(API_AT_CACHE_CAPACITY, API_AT_CACHE_TTL);
  }

  /// --- Internal logics
  protected normalizeOptions(options: ApiOptions | JsonRpcProvider): ApiOptions {
    const defaultOptions = { throwOnUnknownApi: true };

    if (isJsonRpcProvider(options)) {
      return { ...defaultOptions, provider: options };
    } else {
      return { ...defaultOptions, ...options } as ApiOptions;
    }
  }

  protected async initializeLocalCache() {
    if (!this._options.cacheMetadata) return;

    // Initialize local cache
    if (this._options.cacheStorage) {
      this._localCache = this._options.cacheStorage;
      return;
    }

    try {
      this._localCache = new LocalStorage();
    } catch {
      throw new Error('localStorage is not available for caching, please provide a cacheStorage option');
    }
  }

  protected async setupMetadata(preloadMetadata: Metadata | undefined) {
    let metadata: Metadata | undefined = preloadMetadata;

    let shouldUpdateCache = !!metadata;

    if (!metadata) {
      metadata = this.getMetadataFromOptions(this._runtimeVersion);
    }

    const metadataKey = this.currentMetadataKey;
    try {
      if (this._localCache && this._options.cacheMetadata) {
        if (!metadata) {
          try {
            const cachedRawMetadata = await this._localCache.get(metadataKey);
            if (cachedRawMetadata) {
              metadata = $Metadata.tryDecode(cachedRawMetadata);
            }
          } catch (e) {
            console.error('Cannot decode raw metadata, try fetching fresh metadata from chain.', e);
          }
        }
      }
    } finally {
      if (!metadata) {
        metadata = await this.fetchMetadata();

        if (this._options.cacheMetadata) shouldUpdateCache = true;
      }
    }

    if (shouldUpdateCache && this._localCache) {
      const encodedMetadata = u8aToHex($Metadata.tryEncode(metadata));
      await this.safeSetMetadataToCache(metadataKey, encodedMetadata);
    }

    if (!metadata) {
      throw new Error('Cannot load metadata');
    }

    this.setMetadata(metadata);
  }

  /**
   * Safely set metadata to cache with fallback cleanup if storage limit is exceeded
   */
  protected async safeSetMetadataToCache(key: string, value: string): Promise<void> {
    if (!this._localCache) return;

    try {
      // First attempt to set the metadata
      await this._localCache.set(key, value);
    } catch (error) {
      console.warn('Failed to store metadata in cache, attempting to clean up old entries:', error);

      try {
        // Get all keys that start with RAW_META/
        const allKeys = await this._localCache.keys();
        const metadataKeys = allKeys.filter((k) => k.startsWith('RAW_META/') && k !== key);

        // Remove all other metadata entries
        for (const metaKey of metadataKeys) {
          await this._localCache.remove(metaKey);
        }

        console.info(`Cleaned up ${metadataKeys.length} old metadata entries, trying again`);

        // Try again after cleanup
        await this._localCache.set(key, value);
      } catch (cleanupError) {
        // If it still fails after cleanup, log the error but continue
        console.error('Failed to store metadata even after cleanup:', cleanupError);
      }
    }
  }

  protected setMetadata(metadata: Metadata) {
    this._metadata = metadata;
    this._registry = new PortableRegistry<ChainApi['types']>(metadata.latest, this.options.hasher);
  }

  protected getMetadataKey(runtime?: SubstrateRuntimeVersion): MetadataKey {
    return `RAW_META/${this._genesisHash || '0x'}/${runtime?.specVersion || '---'}`;
  }

  get currentMetadataKey(): string {
    return this.getMetadataKey(this._runtimeVersion);
  }

  protected async shouldPreloadMetadata() {
    if (this._options.metadata && Object.keys(this._options.metadata).length) {
      return false;
    }

    if (!this._options.cacheMetadata || !this._localCache) {
      return true;
    }

    // TODO improve this
    const keys = await this._localCache.keys();
    return !keys.some((k) => k.startsWith('RAW_META/'));
  }

  protected getMetadataFromOptions(runtime?: SubstrateRuntimeVersion): Metadata | undefined {
    if (!runtime || !this.options.metadata) return;

    const key = this.getMetadataKey(runtime);
    if (this.options.metadata[key]) {
      return $Metadata.tryDecode(this.options.metadata[key]);
    }
  }

  /**
   * Find metadata from cached API instances by specVersion
   * This allows reusing metadata from previously created API instances
   * instead of downloading it again from the network
   */
  protected findMetadataInCache(specVersion: number): [Metadata, PortableRegistry] | undefined {
    const entries = this._apiAtCache.entries();

    for (const [_, apiInstance] of entries) {
      const api = apiInstance as ISubstrateClientAt<any>;
      if (api?.runtimeVersion?.specVersion === specVersion) {
        return [api.metadata, api.registry];
      }
    }

    return undefined;
  }

  protected async fetchMetadata(hash?: BlockHash, runtime?: SubstrateRuntimeVersion): Promise<Metadata> {
    // First try finding metadata from the provided option
    const optionMetadata = this.getMetadataFromOptions(runtime);
    if (optionMetadata) return optionMetadata;

    // Last resort: download metadata from the network
    // If there is no runtime, we assume that the node supports Metadata Api V2
    const supportedV2 = runtime ? runtime.apis[MetadataApiHash] === 2 : true;

    if (supportedV2) {
      const versions: number[] = ((await this.callAt(hash).metadata.metadataVersions()) as number[]) // --
        .filter((v) => SUPPORTED_METADATA_VERSIONS.includes(v))
        .sort((a, b) => b - a); // sort desc, bigger first

      for (const version of versions) {
        try {
          const rawMetadata = await this.callAt(hash).metadata.metadataAtVersion(version);
          if (!rawMetadata) continue;

          return $Metadata.tryDecode(rawMetadata);
        } catch {}
      }
    }

    try {
      return $Metadata.tryDecode(await this.callAt(hash).metadata.metadata());
    } catch {
      return await this.rpc.state_getMetadata();
    }
  }

  protected cleanUp() {
    this._registry = undefined;
    this._metadata = undefined;
    this._genesisHash = undefined;
    this._runtimeVersion = undefined;
    this._localCache = undefined;
    this._apiAtCache.clear();
  }

  /**
   * @description Clear local cache and API at-block cache
   * @param keepMetadataCache Keep the metadata cache, only clear other caches.
   */
  async clearCache(keepMetadataCache: boolean = false): Promise<void> {
    if (!keepMetadataCache) {
      await this._localCache?.clear();
    }

    this._apiAtCache.clear();
  }

  protected async doConnect(): Promise<this> {
    // @ts-ignore
    this.on('connected', this.onConnected);
    // @ts-ignore
    this.on('disconnected', this.onDisconnected);

    return new Promise<this>((resolve) => {
      // @ts-ignore
      this.once('ready', () => {
        resolve(this);
      });
    });
  }

  protected onConnected = async () => {
    await this.initialize();
  };

  protected onDisconnected = async () => {};

  protected async initialize() {
    await this.initializeLocalCache();
    await this.doInitialize();

    // @ts-ignore
    this.emit('ready');
  }

  protected async doInitialize() {
    throw new Error('Unimplemented!');
  }

  protected async beforeDisconnect() {}

  protected async afterDisconnect() {
    this.cleanUp();
  }

  protected toSubstrateRuntimeVersion(runtimeVersion: RuntimeVersion): SubstrateRuntimeVersion {
    return {
      ...runtimeVersion,
      apis: runtimeVersion.apis.reduce(
        (o, [name, version]) => {
          o[name] = version;
          return o;
        },
        {} as Record<string, number>,
      ),
    };
  }

  protected startRuntimeUpgrade() {
    this._runtimeUpgrading = deferred<void>();
  }

  protected doneRuntimeUpgrade() {
    if (!this._runtimeUpgrading) return;

    this._runtimeUpgrading.resolve();

    setTimeout(() => {
      this._runtimeUpgrading = undefined;
    });
  }

  protected async ensureRuntimeUpgraded() {
    if (!this._runtimeUpgrading) return;

    await this._runtimeUpgrading.promise;
  }

  /// --- Public APIs ---
  /**
   * @description Connect to blockchain node
   */
  async connect(): Promise<this> {
    const [api, _] = await Promise.all([this.doConnect(), super.connect()]);

    return api;
  }

  /**
   * @description Disconnect to blockchain node
   */
  async disconnect() {
    await this.beforeDisconnect();
    await super.disconnect();
    await this.afterDisconnect();
  }

  get options(): ApiOptions {
    return this._options;
  }

  get metadata(): Metadata {
    return ensurePresence(this._metadata);
  }

  get registry(): PortableRegistry<ChainApi['types']> {
    return ensurePresence(this._registry);
  }

  get genesisHash(): Hash {
    return ensurePresence(this._genesisHash);
  }

  get runtimeVersion(): SubstrateRuntimeVersion {
    return ensurePresence(this._runtimeVersion);
  }

  async getRuntimeVersion(): Promise<SubstrateRuntimeVersion> {
    await this.ensureRuntimeUpgraded();
    return this.runtimeVersion;
  }

  get block(): BlockExplorer {
    throw new Error('Unimplemented!');
  }

  get consts(): ChainApi['consts'] {
    return newProxyChain({ executor: new ConstantExecutor(this) }) as ChainApi['consts'];
  }

  get errors(): ChainApi['errors'] {
    return newProxyChain({ executor: new ErrorExecutor(this) }) as ChainApi['errors'];
  }

  get events(): ChainApi['events'] {
    return newProxyChain({ executor: new EventExecutor(this) }) as ChainApi['events'];
  }

  get query(): ChainApi['query'] {
    throw new Error('Unimplemented!');
  }

  get view(): ChainApi['view'] {
    throw new Error('Unimplemented!');
  }

  get call(): ChainApi['call'] {
    return this.callAt();
  }

  // For internal use with caution
  protected callAt(hash?: BlockHash): ChainApi['call'] {
    throw new Error('Unimplemented!');
  }

  get tx(): ChainApi['tx'] {
    throw new Error('Unimplemented!');
  }

  at<ChainApiAt extends GenericSubstrateApi = ChainApi>(hash: BlockHash): Promise<ISubstrateClientAt<ChainApiAt>> {
    throw new Error('Unimplemented!');
  }

  setSigner(signer?: InjectedSigner): void {
    this._options.signer = signer;
  }

  protected async internalQueryMulti(
    queries: { fn: GenericStorageQuery; args?: any[] }[],
    callback?: Callback<any[]>,
    blockHash?: BlockHash,
  ): Promise<any[] | Unsub> {
    // Extract keys from queries
    const keys = queries.map((q) => q.fn.rawKey(...(q.args || [])));

    const decodeValue = (query: GenericStorageQuery, rawValue?: StorageDataLike | null) => {
      // Get the QueryableStorage instance from the query function
      const entry = new QueryableStorage(this.registry, query.meta.pallet, query.meta.name);

      // Decode the value
      return entry.decodeValue(rawValue);
    };

    // If a callback is provided, set up a subscription
    if (callback) {
      return this.getStorageQuery().subscribe(keys, (results) => {
        callback(queries.map((q, i) => decodeValue(q.fn, results[keys[i]])));
      });
    } else {
      const results = await this.getStorageQuery().query(keys, blockHash);
      return queries.map((q, i) => decodeValue(q.fn, results[keys[i]]));
    }
  }

  /**
   * Query multiple storage items in a single call
   *
   * This method allows you to query multiple storage items in a single call or set up a subscription
   * to multiple storage items. It provides type safety for both the query functions and their results.
   *
   * @example
   * // One-time query with type-safe results
   * const [balance, blockNumber] = await client.queryMulti([
   *   { fn: client.query.system.account, args: [ALICE] },
   *   { fn: client.query.system.number, args: [] }
   * ]);
   * // balance will be typed as AccountInfo
   * // blockNumber will be typed as number
   *
   *
   * @template Fns Array of storage query functions
   * @param queries - Array of query specifications, each with a function and optional arguments
   * @param callback - Optional callback for subscription-based queries
   * @returns For one-time queries: Array of decoded values with proper types; For subscriptions: Unsubscribe function
   */
  queryMulti<Fns extends GenericStorageQuery[]>(
    queries: { [K in keyof Fns]: Query<Fns[K]> }, // prettier-end-here
  ): Promise<{ [K in keyof Fns]: QueryFnResult<Fns[K]> }>;
  queryMulti<Fns extends GenericStorageQuery[]>(
    queries: { [K in keyof Fns]: Query<Fns[K]> },
    callback: Callback<{ [K in keyof Fns]: QueryFnResult<Fns[K]> }>,
  ): Promise<Unsub>;
  async queryMulti(
    queries: { fn: GenericStorageQuery; args?: any[] }[],
    callback?: Callback<any[]>,
  ): Promise<any[] | Unsub> {
    // If a callback is provided, set up a subscription
    if (callback) {
      return this.internalQueryMulti(queries, callback);
    } else {
      return this.internalQueryMulti(queries);
    }
  }

  protected getStorageQuery(): BaseStorageQuery {
    throw new Error('Unimplemented!');
  }

<<<<<<< HEAD
  get chainSpec(): IChainSpec {
=======
  sendTx(tx: HexString | Extrinsic, callback?: Callback): TxUnsub {
>>>>>>> 46eb8c4c
    throw new Error('Unimplemented!');
  }
}<|MERGE_RESOLUTION|>--- conflicted
+++ resolved
@@ -530,11 +530,11 @@
     throw new Error('Unimplemented!');
   }
 
-<<<<<<< HEAD
+  sendTx(tx: HexString | Extrinsic, callback?: Callback): TxUnsub {
+    throw new Error('Unimplemented!');
+  }
+
   get chainSpec(): IChainSpec {
-=======
-  sendTx(tx: HexString | Extrinsic, callback?: Callback): TxUnsub {
->>>>>>> 46eb8c4c
     throw new Error('Unimplemented!');
   }
 }