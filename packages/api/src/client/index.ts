export * from './LegacyClient.js';
<<<<<<< HEAD
export * from './V2Client.js';
export * from './DedotClient.js';
export * from './explorer/index.js';
=======
export * from './DedotClient.js';
>>>>>>> 7d785976
<|MERGE_RESOLUTION|>--- conflicted
+++ resolved
@@ -1,8 +1,3 @@
 export * from './LegacyClient.js';
-<<<<<<< HEAD
-export * from './V2Client.js';
 export * from './DedotClient.js';
-export * from './explorer/index.js';
-=======
-export * from './DedotClient.js';
->>>>>>> 7d785976
+export * from './explorer/index.js';