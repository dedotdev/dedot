import { BlockHash, Hash, Header, PortableRegistry, RuntimeVersion } from '@dedot/codecs';
import type { JsonRpcProvider } from '@dedot/providers';
<<<<<<< HEAD
import { GenericSubstrateApi, RpcLegacy, Unsub, VersionedGenericSubstrateApi } from '@dedot/types';
import { assert } from '@dedot/utils';
=======
import { GenericStorageQuery, GenericSubstrateApi, RpcLegacy, Unsub, VersionedGenericSubstrateApi } from '@dedot/types';
>>>>>>> 71bba363
import type { SubstrateApi } from '../chaintypes/index.js';
import {
  ConstantExecutor,
  ErrorExecutor,
  EventExecutor,
  RuntimeApiExecutor,
  StorageQueryExecutor,
  TxExecutor,
  ViewFunctionExecutor,
} from '../executor/index.js';
import { newProxyChain } from '../proxychain.js';
import { BaseStorageQuery, LegacyStorageQuery } from '../storage/index.js';
import type { ApiOptions, ISubstrateClientAt, SubstrateRuntimeVersion } from '../types.js';
import { BaseSubstrateClient } from './BaseSubstrateClient.js';

const KEEP_ALIVE_INTERVAL = 10_000; // in ms

/**
 * @name LegacyClient
 * @description Promised-based API Client for Polkadot & Substrate
 *
 * Initialize API instance and interact with substrate-based network
 * ```typescript
 * import { Dedot } from 'dedot';
 * import type { PolkadotApi } from '@dedot/chaintypes/polkadot';
 *
 * const run = async () => {
 *   const api = await LegacyClient.new<PolkadotApi>('wss://rpc.polkadot.io');
 *
 *   // Call rpc `state_getMetadata` to fetch raw scale-encoded metadata and decode it.
 *   const metadata = await api.rpc.state.getMetadata();
 *   console.log('Metadata:', metadata);
 *
 *   // Query on-chain storage
 *   const address = '14...';
 *   const balance = await api.query.system.account(address);
 *   console.log('Balance:', balance);
 *
 *
 *   // Subscribe to on-chain storage changes
 *   const unsub = await api.query.system.number((blockNumber) => {
 *     console.log(`Current block number: ${blockNumber}`);
 *   });
 *
 *   // Get pallet constants
 *   const ss58Prefix = api.consts.system.ss58Prefix;
 *   console.log('Polkadot ss58Prefix:', ss58Prefix)
 *
 *   // await unsub();
 *   // await api.disconnect();
 * }
 *
 * run().catch(console.error);
 * ```
 */
export class LegacyClient<ChainApi extends VersionedGenericSubstrateApi = SubstrateApi> // prettier-end-here
  extends BaseSubstrateClient<RpcLegacy, ChainApi>
{
  #runtimeSubscriptionUnsub?: Unsub;
  #healthTimer?: ReturnType<typeof setInterval>;

  /**
   * Use factory methods (`create`, `new`) to create `Dedot` instances.
   *
   * @param options
   */
  constructor(options: ApiOptions | JsonRpcProvider) {
    super('legacy', options);
  }

  /**
   * Factory method to create a new Dedot instance
   *
   * @param options
   */
  static async create<ChainApi extends VersionedGenericSubstrateApi = SubstrateApi>(
    options: ApiOptions | JsonRpcProvider,
  ): Promise<LegacyClient<ChainApi>> {
    return new LegacyClient<ChainApi>(options).connect();
  }

  /**
   * Alias for __LegacyClient.create__
   *
   * @param options
   */
  static async new<ChainApi extends VersionedGenericSubstrateApi = SubstrateApi>(
    options: ApiOptions | JsonRpcProvider,
  ): Promise<LegacyClient<ChainApi>> {
    return LegacyClient.create(options);
  }

  protected override onDisconnected = async () => {
    await this.#unsubscribeUpdates();
  };

  protected override async beforeDisconnect() {
    await this.#unsubscribeUpdates();
  }

  /**
   * Initialize APIs before usage
   */
  protected override async doInitialize() {
    let [genesisHash, runtimeVersion, metadata] = await Promise.all([
      this.rpc.chain_getBlockHash(0),
      this.#getRuntimeVersion(),
      (await this.shouldPreloadMetadata()) ? this.fetchMetadata() : Promise.resolve(undefined),
    ]);

    this._genesisHash = genesisHash;
    this._runtimeVersion = runtimeVersion;

    await this.setupMetadata(metadata);
    this.#subscribeUpdates();
  }

  protected override cleanUp() {
    super.cleanUp();
    this.#healthTimer = undefined;
    this.#runtimeSubscriptionUnsub = undefined;
  }

  #subscribeRuntimeUpgrades() {
    if (this.#runtimeSubscriptionUnsub) return;

    this.rpc
      .state_subscribeRuntimeVersion(async (runtimeVersion: RuntimeVersion) => {
        if (runtimeVersion.specVersion !== this.runtimeVersion?.specVersion) {
          this.startRuntimeUpgrade();

          this._runtimeVersion = this.toSubstrateRuntimeVersion(runtimeVersion);

          const newMetadata = await this.fetchMetadata(undefined, this._runtimeVersion);
          await this.setupMetadata(newMetadata);

          this.emit('runtimeUpgraded', this._runtimeVersion);

          this.doneRuntimeUpgrade();
        }
      })
      .then((unsub) => {
        this.#runtimeSubscriptionUnsub = unsub;
      });
  }

  async #getRuntimeVersion(at?: BlockHash): Promise<SubstrateRuntimeVersion> {
    return this.toSubstrateRuntimeVersion(await this.rpc.state_getRuntimeVersion(at));
  }

  #subscribeHealth() {
    this.#unsubscribeHealth();

    this.#healthTimer = setInterval(() => {
      this.rpc.system_health().catch(console.error);
    }, KEEP_ALIVE_INTERVAL);
  }

  #unsubscribeHealth() {
    if (!this.#healthTimer) {
      return;
    }

    clearInterval(this.#healthTimer);
    this.#healthTimer = undefined;
  }

  async #unsubscribeRuntimeUpdates() {
    if (!this.#runtimeSubscriptionUnsub) {
      return;
    }

    try {
      await this.#runtimeSubscriptionUnsub();
      this.#runtimeSubscriptionUnsub = undefined;
    } catch {
      // ignore
    }
  }

  #subscribeUpdates() {
    this.#subscribeRuntimeUpgrades();
    this.#subscribeHealth();
  }

  async #unsubscribeUpdates() {
    await this.#unsubscribeRuntimeUpdates();
    this.#unsubscribeHealth();
  }

  /// --- Public APIs ---
  /**
   * @description Entry-point for inspecting constants (parameter types) for all pallets (modules).
   *
   * ```typescript
   * const ss58Prefix = api.consts.system.ss58Prefix;
   * console.log('ss58Prefix:', ss58Prefix)
   * ```
   */
  get consts(): ChainApi[RpcLegacy]['consts'] {
    return newProxyChain({ executor: new ConstantExecutor(this) }) as ChainApi[RpcLegacy]['consts'];
  }

  /**
   * @description Entry-point for executing query to on-chain storage.
   *
   * ```typescript
   * const balance = await api.query.system.account(<address>);
   * console.log('Balance:', balance);
   * ```
   */
  get query(): ChainApi[RpcLegacy]['query'] {
    return newProxyChain({ executor: new StorageQueryExecutor(this) }) as ChainApi[RpcLegacy]['query'];
  }

  /**
   * @description Entry-point for inspecting errors from metadata
   */
  get errors(): ChainApi[RpcLegacy]['errors'] {
    return newProxyChain({ executor: new ErrorExecutor(this) }) as ChainApi[RpcLegacy]['errors'];
  }

  /**
   * @description Entry-point for inspecting events from metadata
   */
  get events(): ChainApi[RpcLegacy]['events'] {
    return newProxyChain({ executor: new EventExecutor(this) }) as ChainApi[RpcLegacy]['events'];
  }

  /**
   * @description Entry-point for executing runtime api
   *
   * ```typescript
   * // Get account nonce
   * const nonce = await api.call.accountNonceApi.accountNonce(<address>);
   *
   * // Query transaction payment info
   * const tx = api.tx.balances.transferKeepAlive(<address>, 2_000_000_000_000n);
   * const queryInfo = await api.call.transactionPaymentApi.queryInfo(tx.toU8a(), tx.length);
   * ```
   */
  get call(): ChainApi[RpcLegacy]['call'] {
    return this.callAt();
  }

  // For internal use with caution
  protected override callAt(hash?: BlockHash): ChainApi[RpcLegacy]['call'] {
    return newProxyChain({ executor: new RuntimeApiExecutor(this, hash) }) as ChainApi[RpcLegacy]['call'];
  }

  get view(): ChainApi[RpcLegacy]['view'] {
    return newProxyChain({ executor: new ViewFunctionExecutor(this) }) as ChainApi[RpcLegacy]['view'];
  }

  /**
   * @description Entry-point for executing on-chain transactions
   *
   * ```typescript
   * // Make a transfer balance transaction
   * api.tx.balances.transferKeepAlive(<address>, <amount>)
   *    .signAndSend(<keyPair|address>, { signer }, ({ status }) => {
   *      console.log('Transaction status', status.type);
   *    });
   * ```
   */
  get tx(): ChainApi[RpcLegacy]['tx'] {
    return newProxyChain({ executor: new TxExecutor(this) }) as ChainApi[RpcLegacy]['tx'];
  }

  /**
   * Create a new API instance at a specific block hash
   * This is useful when we want to inspect the state of the chain at a specific block hash
   *
   * @param hash
   */
  async at<ChainApiAt extends GenericSubstrateApi = ChainApi[RpcLegacy]>(
    hash: BlockHash,
  ): Promise<ISubstrateClientAt<ChainApiAt>> {
    const cached = this._apiAtCache.get<ISubstrateClientAt<ChainApiAt>>(hash);
    if (cached) return cached;

    const parentHash = await this.#findParentHash(hash);
    const targetVersion = await this.#getRuntimeVersion(parentHash);

    let metadata = this.metadata;
    let registry: any = this.registry;
    if (targetVersion.specVersion !== this.runtimeVersion.specVersion) {
      metadata = await this.fetchMetadata(parentHash, targetVersion);
      registry = new PortableRegistry<ChainApiAt['types']>(metadata.latest, this.options.hasher);
    }

    const api = {
      rpcVersion: 'legacy',
      atBlockHash: hash,
      options: this.options,
      genesisHash: this.genesisHash,
      runtimeVersion: targetVersion,
      metadata,
      registry,
      rpc: this.rpc,
    } as ISubstrateClientAt<ChainApiAt>;

    api.consts = newProxyChain({ executor: new ConstantExecutor(api) }) as ChainApiAt['consts'];
    api.query = newProxyChain({ executor: new StorageQueryExecutor(api) }) as ChainApiAt['query'];
    api.call = newProxyChain({ executor: new RuntimeApiExecutor(api) }) as ChainApiAt['call'];
    api.events = newProxyChain({ executor: new EventExecutor(api) }) as ChainApiAt['events'];
    api.errors = newProxyChain({ executor: new ErrorExecutor(api) }) as ChainApiAt['errors'];

    // @ts-ignore Add queryMulti implementation for at-block queries
    api.queryMulti = (queries: { fn: GenericStorageQuery; args?: any[] }[]) => {
      return this.internalQueryMulti(queries, undefined, hash);
    };

    this._apiAtCache.set(hash, api);

    return api;
  }

  protected override getStorageQuery(): BaseStorageQuery {
    return new LegacyStorageQuery(this);
  }

  async #findParentHash(hash: Hash): Promise<Hash> {
    if (hash === this.genesisHash) {
      return this.genesisHash;
    } else {
      const header: Header | undefined = await this.rpc.chain_getHeader(hash);
      assert(header, `Header for ${hash} not found`);
      return header.parentHash;
    }
  }
}<|MERGE_RESOLUTION|>--- conflicted
+++ resolved
@@ -1,11 +1,6 @@
-import { BlockHash, Hash, Header, PortableRegistry, RuntimeVersion } from '@dedot/codecs';
+import { BlockHash, PortableRegistry, RuntimeVersion } from '@dedot/codecs';
 import type { JsonRpcProvider } from '@dedot/providers';
-<<<<<<< HEAD
 import { GenericSubstrateApi, RpcLegacy, Unsub, VersionedGenericSubstrateApi } from '@dedot/types';
-import { assert } from '@dedot/utils';
-=======
-import { GenericStorageQuery, GenericSubstrateApi, RpcLegacy, Unsub, VersionedGenericSubstrateApi } from '@dedot/types';
->>>>>>> 71bba363
 import type { SubstrateApi } from '../chaintypes/index.js';
 import {
   ConstantExecutor,
