--- conflicted
+++ resolved
@@ -82,11 +82,6 @@
   }
 
   get archive(): Archive | undefined {
-<<<<<<< HEAD
-=======
-    assert(this._archive, 'Archive JSON-RPC is not supported by the connected server');
-
->>>>>>> 7d785976
     return this._archive;
   }
 
@@ -113,16 +108,6 @@
     if (shouldInitialize) {
       const rpcMethods: string[] = (await this.rpc.rpc_methods()).methods;
 
-<<<<<<< HEAD
-    // Always initialize Archive, but only set up fallback if supported
-    const archive = new Archive(this, { rpcMethods });
-
-    // Set up ChainHead with Archive fallback only if Archive is supported
-    if (await archive.supported()) {
-      this._archive = archive;
-      this._chainHead.withArchive(archive);
-    }
-=======
       this._chainHead = new ChainHead(this, { rpcMethods });
 
       this._chainSpec = new ChainSpec(this, { rpcMethods });
@@ -135,9 +120,9 @@
         this._archive = archive;
         this._chainHead.withArchive(archive);
       }
->>>>>>> 7d785976
 
       this._txBroadcaster = await this.#initializeTxBroadcaster(rpcMethods);
+      this._blockExplorer = new V2BlockExplorer(this);
     }
 
     // Fetching node information
@@ -163,22 +148,11 @@
     if (shouldInitialize) {
       this.subscribeRuntimeUpgrades();
 
-<<<<<<< HEAD
-    // Initialize block explorer
-    this._blockExplorer = new V2BlockExplorer(this);
-
-    // relegate events
-    this.chainHead.on('newBlock', (...args) => this.emit('newBlock', ...args));
-    this.chainHead.on('bestBlock', (...args) => this.emit('bestBlock', ...args));
-    this.chainHead.on('finalizedBlock', (...args) => this.emit('finalizedBlock', ...args));
-    this.chainHead.on('bestChainChanged', (...args) => this.emit('bestChainChanged', ...args));
-=======
       this.chainHead.on('newBlock', (...args) => this.emit('newBlock', ...args));
       this.chainHead.on('bestBlock', (...args) => this.emit('bestBlock', ...args));
       this.chainHead.on('finalizedBlock', (...args) => this.emit('finalizedBlock', ...args));
       this.chainHead.on('bestChainChanged', (...args) => this.emit('bestChainChanged', ...args));
     }
->>>>>>> 7d785976
   }
 
   /**
