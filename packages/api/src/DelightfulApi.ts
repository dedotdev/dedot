import { HttpProvider, WsProvider } from '@polkadot/rpc-provider';
import { ProviderInterface } from '@polkadot/rpc-provider/types';
import type { SubstrateApi } from '@delightfuldot/chaintypes';
<<<<<<< HEAD
import { $Metadata, CodecRegistry, Hash, Metadata, MetadataLatest, RuntimeVersion } from '@delightfuldot/codecs';
import { ChainProperties, GenericSubstrateApi, Unsub } from '@delightfuldot/types';
=======
import { $Metadata, BlockHash, CodecRegistry, Hash, Metadata, MetadataLatest } from '@delightfuldot/codecs';
import { ChainProperties, GenericSubstrateApi, RuntimeVersion, Unsub } from '@delightfuldot/types';
>>>>>>> bbe22cf5
import {
  ConstantExecutor,
  ErrorExecutor,
  EventExecutor,
  RpcExecutor,
  RuntimeCallExecutor,
  StorageQueryExecutor,
  TxExecutor,
} from './executor';
import { newProxyChain } from './proxychain';
import { ApiOptions, MetadataKey, NetworkEndpoint, NormalizedApiOptions } from './types';
import { ensurePresence } from '@delightfuldot/utils';
import localforage from 'localforage';
import { hexAddPrefix, u8aToHex } from '@polkadot/util';

export const KEEP_ALIVE_INTERVAL = 10_000; // in ms
export const CATCH_ALL_METADATA_KEY: MetadataKey = `RAW_META/ALL`;

/**
 * @name DelightfulApi
 * @description Promised-based API Client for Polkadot & Substrate
 *
 * ### Initialize API instance and interact with substrate-based network
 * ```typescript
 * import { DelightfulApi } from 'delightfuldot';
 * import { PolkadotApi } from '@delightfuldot/chaintypes/polkadot';
 *
 * const run = async () => {
 *   const api = await DelightfulApi.new<PolkadotApi>('wss://rpc.polkadot.io');
 *
 *   // Call rpc `state_getMetadata` to fetch raw scale-encoded metadata and decode it.
 *   const metadata = await api.rpc.state.getMetadata();
 *   console.log('Metadata:', metadata);
 *
 *   // Query on-chain storage
 *   const address = '14...';
 *   const balance = await api.query.system.account(address);
 *   console.log('Balance:', balance);
 *
 *
 *   // Subscribe to on-chain storage changes
 *   const unsub = await api.query.system.number((blockNumber) => {
 *     console.log(`Current block number: ${blockNumber}`);
 *   });
 *
 *   // Get pallet constants
 *   const ss58Prefix = api.consts.system.ss58Prefix;
 *   console.log('Polkadot ss58Prefix:', ss58Prefix)
 *
 *   // await unsub();
 *   // await api.disconnect();
 * }
 *
 * run().catch(console.error);
 * ```
 */
export default class DelightfulApi<ChainApi extends GenericSubstrateApi = SubstrateApi> {
  readonly #provider: ProviderInterface;
  readonly #registry: CodecRegistry;
  readonly #options: NormalizedApiOptions;
  #metadata?: Metadata;
  #metadataLatest?: MetadataLatest;

  #genesisHash?: Hash;
  #runtimeVersion?: RuntimeVersion;
  #chainProperties?: ChainProperties;
  #runtimeChain?: string;
  #localCache?: LocalForage;

  #runtimeSubscriptionUnsub?: Unsub;
  #healthTimer?: ReturnType<typeof setInterval>;

  /**
   * Use factory methods (`create`, `new`) to create `DelightfulApi` instances.
   *
   * @param options
   * @protected
   */
  protected constructor(options: ApiOptions | NetworkEndpoint) {
    this.#options = this.#normalizeOptions(options);
    this.#provider = this.#getProvider();
    this.#registry = new CodecRegistry();
  }

  /**
   * Factory method to create a new DelightfulApi instance
   *
   * @param options
   */
  static async create<ChainApi extends GenericSubstrateApi = SubstrateApi>(
    options: ApiOptions | NetworkEndpoint,
  ): Promise<DelightfulApi<ChainApi>> {
    const api = new DelightfulApi<ChainApi>(options);

    if (api.provider instanceof WsProvider) {
      await api.provider.isReady;
    }

    await api.init();

    return api;
  }

  /**
   * Alias for __DelightfulApi.create__
   * @param options
   */
  static async new<ChainApi extends GenericSubstrateApi = SubstrateApi>(
    options: ApiOptions | NetworkEndpoint,
  ): Promise<DelightfulApi<ChainApi>> {
    return DelightfulApi.create(options);
  }

  /**
   * Initialize APIs before usage
   */
  async init() {
    await this.#initializeLocalCache();

    // Fetching node information
    let [genesisHash, runtimeVersion, chainName, chainProps, metadata] = await Promise.all([
      this.rpc.chain.getBlockHash(0),
      this.rpc.state.getRuntimeVersion(),
      this.rpc.system.chain(),
      this.rpc.system.properties(),
      (await this.#shouldLoadPreloadMetadata()) ? this.rpc.state.getMetadata() : Promise.resolve(undefined),
    ]);

    this.#genesisHash = genesisHash;
    this.#runtimeVersion = runtimeVersion;
    this.#chainProperties = chainProps;
    this.#runtimeChain = chainName;

    await this.#setupMetadata(metadata);
    this.#subscribeUpdates();
  }

  async #initializeLocalCache() {
    // Initialize local cache
    if (this.#options.cacheMetadata) {
      try {
        // TODO add a custom driver to support nodejs
        this.#localCache = localforage.createInstance({
          driver: [localforage.INDEXEDDB, localforage.LOCALSTORAGE],
          name: 'DelightfulApiCache',
          storeName: 'LocalCache',
        });

        // Verify the storage is working
        await this.#localCache.setItem('testKey', 'testValue');
        await this.#localCache.removeItem('testKey');
      } catch (e: any) {
        this.#localCache = undefined;
        this.#options.cacheMetadata = false;

        console.error('Cannot initialize local cache in this environment, disable metadata caching');
      }
    }
  }

  async #setupMetadata(preloadMetadata: Metadata | undefined) {
    let metadata: Metadata | undefined = preloadMetadata;

    const metadataKey = this.currentMetadataKey;
    const optMetadataBundles = this.#options.metadata;
    let shouldUpdateCache = !!metadata;

    if (optMetadataBundles && !metadata) {
      const optRawMetadata = optMetadataBundles[CATCH_ALL_METADATA_KEY] || optMetadataBundles[metadataKey];
      if (optRawMetadata) {
        metadata = $Metadata.tryDecode(optRawMetadata);
      }
    }

    if (this.#localCache && this.#options.cacheMetadata) {
      if (!metadata) {
        try {
          const cachedRawMetadata = await this.#localCache.getItem(metadataKey);
          if (cachedRawMetadata) {
            metadata = $Metadata.tryDecode(cachedRawMetadata);
          }
        } catch (e) {
          console.error('Cannot decode raw metadata, try fetching fresh metadata from chain.', e);
        } finally {
          if (!metadata) {
            metadata = await this.rpc.state.getMetadata();

            shouldUpdateCache = true;
          }
        }
      }

      if (shouldUpdateCache) {
        await this.#localCache.setItem(metadataKey, u8aToHex($Metadata.tryEncode(metadata)));
      }
    }

    if (!metadata) {
      throw new Error('Cannot load metadata');
    }

    this.setMetadata(metadata);
  }

  #subscribeRuntimeUpgrades() {
    // Disable runtime upgrades subscriptions if using a catch all metadata
    if (this.#runtimeSubscriptionUnsub || !this.hasSubscriptions || this.hasCatchAllMetadata) {
      return;
    }

    this.rpc.state
      .subscribeRuntimeVersion(async (runtimeVersion: RuntimeVersion) => {
        if (runtimeVersion.specVersion !== this.#runtimeVersion?.specVersion) {
          this.#runtimeVersion = runtimeVersion;
          const newMetadata = await this.rpc.state.getMetadata();
          await this.#setupMetadata(newMetadata);
        }
      })
      .then((unsub) => {
        this.#runtimeSubscriptionUnsub = unsub;
      });
  }

  #subscribeHealth() {
    this.#unsubscribeHealth();

    this.#healthTimer = setInterval(() => {
      this.rpc.system.health().catch(console.error);
    }, KEEP_ALIVE_INTERVAL);
  }

  #unsubscribeHealth() {
    if (!this.#healthTimer) {
      return;
    }

    clearInterval(this.#healthTimer);
    this.#healthTimer = undefined;
  }

  async #unsubscribeRuntimeUpdates() {
    if (!this.#runtimeSubscriptionUnsub) {
      return;
    }

    await this.#runtimeSubscriptionUnsub();
    this.#runtimeSubscriptionUnsub = undefined;
  }

  #subscribeUpdates() {
    this.#subscribeRuntimeUpgrades();
    this.#subscribeHealth();
  }

  async #unsubscribeUpdates() {
    await this.#unsubscribeRuntimeUpdates();
    this.#unsubscribeHealth();
  }

  async #shouldLoadPreloadMetadata() {
    if (this.#options.metadata && Object.keys(this.#options.metadata).length) {
      return false;
    }

    if (!this.#options.cacheMetadata || !this.#localCache) {
      return true;
    }

    // TODO improve this
    const keys = await this.#localCache.keys();
    return !keys.some((k) => k.startsWith('RAW_META/'));
  }

  #normalizeOptions(options: ApiOptions | NetworkEndpoint): NormalizedApiOptions {
    if (typeof options === 'string') {
      return { endpoint: options };
    } else {
      let { metadata } = options;
      if (metadata && typeof metadata === 'string') {
        metadata = {
          [CATCH_ALL_METADATA_KEY]: hexAddPrefix(metadata),
        };
      }

      return { ...options, metadata } as NormalizedApiOptions;
    }
  }

  #getProvider(): ProviderInterface {
    const { provider, endpoint } = this.#options;
    if (provider) return provider;

    if (endpoint) {
      if (endpoint.startsWith('ws://') || endpoint.startsWith('wss://')) {
        return new WsProvider(endpoint);
      } else if (endpoint.startsWith('http://') || endpoint.startsWith('https://')) {
        return new HttpProvider(endpoint);
      } else {
        throw new Error(
          'Invalid network endpoint, a valid endpoint should start with `wss://`, `ws://`, `https://` or `http://`',
        );
      }
    }

    // TODO support light-client

    return new WsProvider();
  }

  /**
   * @description Entry-point for executing RPCs to blockchain node.
   *
   * ```typescript
   * // Subscribe to new heads
   * api.rpc.chain.subscribeNewHeads((header) => {
   *   console.log(header);
   * });
   *
   * // Execute arbitrary rpc method: `module_rpc_name`
   * const result = await api.rpc.module.rpc_name();
   * ```
   */
  get rpc(): ChainApi['rpc'] {
    // TODO add executable carrier to support calling arbitrary rpc methods via api.rpc(<method>)
    return newProxyChain<ChainApi>({ executor: new RpcExecutor(this) }) as ChainApi['rpc'];
  }

  /**
   * @description Entry-point for inspecting constants (parameter types) for all pallets (modules).
   *
   * ```typescript
   * const ss58Prefix = api.consts.system.ss58Prefix;
   * console.log('ss58Prefix:', ss58Prefix)
   * ```
   */
  get consts(): ChainApi['consts'] {
    return newProxyChain<ChainApi>({ executor: new ConstantExecutor(this) }) as ChainApi['consts'];
  }

  /**
   * @description Entry-point for executing query to on-chain storage.
   *
   * ```typescript
   * const balance = await api.query.system.account(<address>);
   * console.log('Balance:', balance);
   * ```
   */
  get query(): ChainApi['query'] {
    return newProxyChain<ChainApi>({ executor: new StorageQueryExecutor(this) }) as ChainApi['query'];
  }

  queryAt(blockHash: BlockHash): ChainApi['query'] {
    return newProxyChain<ChainApi>({ executor: new StorageQueryExecutor(this, blockHash) }) as ChainApi['query'];
  }

  /**
   * @description Entry-point for inspecting errors from metadata
   */
  get errors(): ChainApi['errors'] {
    return newProxyChain<ChainApi>({ executor: new ErrorExecutor(this) }) as ChainApi['errors'];
  }

  /**
   * @description Entry-point for inspecting events from metadata
   */
  get events(): ChainApi['events'] {
    return newProxyChain<ChainApi>({ executor: new EventExecutor(this) }) as ChainApi['events'];
  }

  get call(): ChainApi['call'] {
    return newProxyChain<ChainApi>({ executor: new RuntimeCallExecutor(this) }) as ChainApi['call'];
  }

  callAt(blockHash: BlockHash): ChainApi['call'] {
    return newProxyChain<ChainApi>({ executor: new RuntimeCallExecutor(this, blockHash) }) as ChainApi['call'];
  }

  get tx(): ChainApi['tx'] {
    return newProxyChain<ChainApi>({ executor: new TxExecutor(this) }) as ChainApi['tx'];
  }

  /**
   * @description Current provider for api connection
   */
  get provider() {
    return this.#provider;
  }

  /**
   * @description Codec registry
   */
  get registry() {
    return this.#registry;
  }

  /**
   * @description Check if metadata is present
   */
  get hasMetadata(): boolean {
    return !!this.#metadata && !!this.#metadataLatest;
  }

  get metadata(): Metadata {
    return ensurePresence(this.#metadata);
  }

  get metadataLatest(): MetadataLatest {
    return ensurePresence(this.#metadataLatest);
  }

  /**
   * Setup metadata for
   * @param metadata
   */
  setMetadata(metadata: Metadata) {
    this.#metadata = metadata;
    this.#metadataLatest = metadata.latest;
    this.registry.setMetadata(this.#metadataLatest);
  }

  /**
   * @description Disconnect to blockchain node
   */
  async disconnect() {
    await this.#unsubscribeUpdates();

    await this.#provider.disconnect();
  }

  /**
   * @description Clear local cache
   */
  async clearCache() {
    await this.#localCache?.clear();
  }

  /**
   * @description Check if current provider can make subscription request (e.: via WebSocket)
   */
  get hasSubscriptions(): boolean {
    return this.provider.hasSubscriptions;
  }

  /**
   * @description Check if it's connected to the blockchain node
   */
  get isConnected(): boolean {
    return this.provider.isConnected;
  }

  /**
   * @description Check if the api instance is using a catch-all metadata
   */
  get hasCatchAllMetadata(): boolean {
    return !!this.#options.metadata && !!this.#options.metadata[CATCH_ALL_METADATA_KEY];
  }

  get currentMetadataKey(): string {
    return `RAW_META/${this.#genesisHash || '0x'}/${this.#runtimeVersion?.specVersion || '---'}`;
  }

  /**
   * @description Genesis hash of connected blockchain node
   */
  get genesisHash() {
    return ensurePresence(this.#genesisHash);
  }

  /**
   * @description Runtime version of connected blockchain node
   */
  get runtimeVersion() {
    return ensurePresence(this.#runtimeVersion);
  }

  /**
   * @description Chain properties of connected blockchain node
   */
  get chainProperties() {
    return ensurePresence(this.#chainProperties);
  }

  /**
   * @description Runtime chain name of connected blockchain node
   */
  get runtimeChain() {
    return ensurePresence(this.#runtimeChain);
  }

  get options() {
    return this.#options;
  }
}<|MERGE_RESOLUTION|>--- conflicted
+++ resolved
@@ -1,13 +1,8 @@
 import { HttpProvider, WsProvider } from '@polkadot/rpc-provider';
 import { ProviderInterface } from '@polkadot/rpc-provider/types';
 import type { SubstrateApi } from '@delightfuldot/chaintypes';
-<<<<<<< HEAD
-import { $Metadata, CodecRegistry, Hash, Metadata, MetadataLatest, RuntimeVersion } from '@delightfuldot/codecs';
+import { $Metadata, BlockHash, CodecRegistry, Hash, Metadata, MetadataLatest, RuntimeVersion } from '@delightfuldot/codecs';
 import { ChainProperties, GenericSubstrateApi, Unsub } from '@delightfuldot/types';
-=======
-import { $Metadata, BlockHash, CodecRegistry, Hash, Metadata, MetadataLatest } from '@delightfuldot/codecs';
-import { ChainProperties, GenericSubstrateApi, RuntimeVersion, Unsub } from '@delightfuldot/types';
->>>>>>> bbe22cf5
 import {
   ConstantExecutor,
   ErrorExecutor,
