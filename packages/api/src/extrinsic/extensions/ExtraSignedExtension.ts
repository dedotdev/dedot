<<<<<<< HEAD
import { DEFAULT_EXTRINSIC_VERSION, type SignedExtensionDefLatest } from '@dedot/codecs';
=======
import type { SignedExtensionDefLatest } from '@dedot/codecs';
>>>>>>> 3c95d17a
import * as $ from '@dedot/shape';
import { SignerPayloadJSON, SignerPayloadRaw } from '@dedot/types';
import { ensurePresence, HexString, u8aToHex } from '@dedot/utils';
import { FallbackSignedExtension, isEmptyStructOrTuple } from './FallbackSignedExtension.js';
import { ISignedExtension, SignedExtension } from './SignedExtension.js';
import { knownSignedExtensions } from './known/index.js';

export class ExtraSignedExtension extends SignedExtension<any[], any[]> {
  #signedExtensions?: ISignedExtension[];

  async init(): Promise<void> {
    this.#signedExtensions = this.#getSignedExtensions();

    await Promise.all(this.#signedExtensions!.map((se) => se.init()));

    this.data = this.#signedExtensions!.map((se) => se.data);
    this.additionalSigned = this.#signedExtensions!.map((se) => se.additionalSigned);
  }

  get identifier(): string {
    return 'ExtraSignedExtension';
  }

  get $Data(): $.AnyShape {
    return ensurePresence(this.registry.$Extra(DEFAULT_EXTRINSIC_VERSION));
  }

  get $AdditionalSigned(): $.AnyShape {
    const $AdditionalSignedCodecs = this.#signedExtensionDefs.map((se) => this.registry.findCodec(se.additionalSigned));

    return $.Tuple(...$AdditionalSignedCodecs);
  }

  get $Payload(): $.AnyShape {
    const { callTypeId } = this.registry.metadata.extrinsic;
    const $Call = this.registry.findCodec(callTypeId);

    return $.Tuple($Call, this.$Data, this.$AdditionalSigned);
  }

  get #signedExtensionDefs() {
    return this.registry.metadata.extrinsic.signedExtensions;
  }

  #getSignedExtensions() {
    return this.#signedExtensionDefs.map((extDef) => {
      const { signedExtensions: userSignedExtensions = {} } = this.client.options;

      const Extension =
        userSignedExtensions[extDef.identifier as keyof typeof knownSignedExtensions] ||
        knownSignedExtensions[extDef.identifier as keyof typeof knownSignedExtensions];

      if (Extension) {
        return new Extension(this.client, {
          ...ensurePresence(this.options),
          def: extDef,
        });
      } else if (this.isRequireNoExternalInputs(extDef)) {
        return new FallbackSignedExtension(
          this.client,
          {
            ...ensurePresence(this.options),
            def: extDef,
          },
<<<<<<< HEAD
          extDef.identifier,
=======
          extDef.ident,
>>>>>>> 3c95d17a
        );
      }

      // For extensions that require input but aren't implemented, throw an error
      throw new Error(`SignedExtension for ${extDef.identifier} requires input but is not implemented`);
    });
  }

  /**
   * Check if the extension requires no external inputs (e.g: struct or tuple with empty types like `()` or `[]`)
   * @param extDef - The definition of the signed extension
   * @returns boolean
   */
  private isRequireNoExternalInputs(extDef: SignedExtensionDefLatest): boolean {
    return (
<<<<<<< HEAD
      isEmptyStructOrTuple(this.registry, extDef.typeId) && isEmptyStructOrTuple(this.registry, extDef.additionalSigned)
=======
      isEmptyStructOrTuple(this.registry, extDef.typeId) && // prettier-end-here
      isEmptyStructOrTuple(this.registry, extDef.additionalSigned)
>>>>>>> 3c95d17a
    );
  }

  toPayload(call: HexString = '0x'): SignerPayloadJSON {
    const signedExtensions = this.#signedExtensions!.map((se) => se.identifier);
    const { version } = this.registry.metadata.extrinsic;
    const { signerAddress } = this.options!;

    return Object.assign(
      {
        address: signerAddress,
        signedExtensions,
        version,
        method: call,
        withSignedTransaction: true, // allow signer/wallet to alter transaction by default
      },
      ...this.#signedExtensions!.map((se) => se.toPayload()),
    ) as SignerPayloadJSON;
  }

  toRawPayload(call: HexString = '0x'): SignerPayloadRaw {
    const payload = this.toPayload(call);
    const $ToSignPayload = $.Tuple($.RawHex, this.$Data, this.$AdditionalSigned);
    const toSignPayload = [call, this.data, this.additionalSigned];
    const rawPayload = $ToSignPayload.tryEncode(toSignPayload);

    return {
      address: payload.address,
      data: u8aToHex(rawPayload),
      type: 'payload',
    };
  }
}<|MERGE_RESOLUTION|>--- conflicted
+++ resolved
@@ -1,8 +1,4 @@
-<<<<<<< HEAD
-import { DEFAULT_EXTRINSIC_VERSION, type SignedExtensionDefLatest } from '@dedot/codecs';
-=======
 import type { SignedExtensionDefLatest } from '@dedot/codecs';
->>>>>>> 3c95d17a
 import * as $ from '@dedot/shape';
 import { SignerPayloadJSON, SignerPayloadRaw } from '@dedot/types';
 import { ensurePresence, HexString, u8aToHex } from '@dedot/utils';
@@ -67,11 +63,7 @@
             ...ensurePresence(this.options),
             def: extDef,
           },
-<<<<<<< HEAD
           extDef.identifier,
-=======
-          extDef.ident,
->>>>>>> 3c95d17a
         );
       }
 
@@ -87,12 +79,8 @@
    */
   private isRequireNoExternalInputs(extDef: SignedExtensionDefLatest): boolean {
     return (
-<<<<<<< HEAD
-      isEmptyStructOrTuple(this.registry, extDef.typeId) && isEmptyStructOrTuple(this.registry, extDef.additionalSigned)
-=======
       isEmptyStructOrTuple(this.registry, extDef.typeId) && // prettier-end-here
       isEmptyStructOrTuple(this.registry, extDef.additionalSigned)
->>>>>>> 3c95d17a
     );
   }
 
