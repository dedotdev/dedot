import { BlockHash, Extrinsic, Preamble } from '@dedot/codecs';
import { Callback, IEventRecord, IRuntimeTxCall, ISubmittableResult, TxHash, TxUnsub, Unsub } from '@dedot/types';
import { AsyncQueue, HexString, isHex, noop, waitFor } from '@dedot/utils';
import { V2Client } from '../../client/V2Client.js';
import { PinnedBlock } from '../../json-rpc/index.js';
import { BaseSubmittableExtrinsic } from './BaseSubmittableExtrinsic.js';
import { SubmittableResult } from './SubmittableResult.js';
import { InvalidTxError } from './errors.js';
import { txDefer } from './utils.js';

type TxFound = { blockHash: BlockHash; blockNumber: number; index: number; events: IEventRecord[] };

/**
 * @name SubmittableExtrinsicV2
 * @description Submittable extrinsic based on JSON-RPC v2
 */
export class SubmittableExtrinsicV2 extends BaseSubmittableExtrinsic {
  constructor(
    public client: V2Client<any>,
    call: IRuntimeTxCall,
    preamble?: Preamble,
  ) {
    super(client, call, preamble);
  }

  static fromTx(client: V2Client<any>, tx: HexString | Extrinsic) {
    let extrinsic: Extrinsic;
    if (isHex(tx)) {
      extrinsic = client.registry.$Extrinsic.tryDecode(tx);
    } else {
      extrinsic = tx;
    }

    return new SubmittableExtrinsicV2(client, extrinsic.call, extrinsic.preamble);
  }

  async #send(callback: Callback<ISubmittableResult>): Promise<Unsub> {
    const api = this.client;
    const txHex = this.toHex();
    const txHash = this.hash;

    // validate the transaction
    // https://github.com/paritytech/json-rpc-interface-spec/issues/55#issuecomment-1609011150
    // ensure at least 2 finalized blocks, this is to make sure the api.at can find the parent hash & block to fetch runtime
    while (true) {
      const block = await this.client.chainHead.finalizedBlock();
      const parentBlock = this.client.chainHead.findBlock(block.parent);
      if (parentBlock) {
        break;
      }
      await waitFor(100);
    }

    const finalizedHash = await this.client.chainHead.finalizedHash();

    const validateTx = async (hash: BlockHash) => {
      const apiAt = await api.at(hash);
      return apiAt.call.taggedTransactionQueue.validateTransaction('External', txHex, hash);
    };

    const validation = await validateTx(finalizedHash);

    if (validation.isOk) {
      callback(new SubmittableResult({ status: { type: 'Validated' }, txHash }));
    } else if (validation.isErr) {
      throw new InvalidTxError(`Invalid Tx: ${validation.err.type} - ${validation.err.value.type}`, validation);
    }

    const checkTxIsOnChain = async (blockHash: BlockHash): Promise<TxFound | undefined> => {
      if (blockHash === finalizedHash) return;

      const block = api.chainHead.findBlock(blockHash)!;
      const txs = await api.chainHead.body(blockHash);
      const txIndex = txs.indexOf(txHex);

      if (txIndex < 0) {
        return checkTxIsOnChain(block.parent);
      }

      const events = await this.getSystemEventsAt(blockHash);
      const txEvents = events.filter(({ phase }) => phase.type == 'ApplyExtrinsic' && phase.value === txIndex);

      return {
        blockHash,
        blockNumber: block.number,
        index: txIndex,
        events: txEvents,
      };
    };

    let txFound: TxFound | undefined;
    let isSearching = false;
    const searchQueue: AsyncQueue = new AsyncQueue();
    const finalizedQueue: AsyncQueue = new AsyncQueue();
    const trackedHashes: BlockHash[] = [];

<<<<<<< HEAD
    const searchedHashes: BlockHash[] = [];

=======
>>>>>>> 4e4139c2
    const cancelPendingSearch = () => {
      searchQueue.clear();
    };

    const cancelBodySearch = () => {
      searchQueue.cancel();
    };

<<<<<<< HEAD
    const startSearching = (block: PinnedBlock): Promise<TxFound | undefined> => {
      const hash = block.hash;

      if (!searchedHashes.includes(hash)) {
        searchedHashes.push(hash);
        api.chainHead.holdBlock(hash);
      }

      return searchQueue.enqueue(async () => {
        const found = await checkTxIsOnChain(hash);
        if (found) {
          cancelPendingSearch();
        }
=======
    const startSearching = async (block: PinnedBlock): Promise<TxFound | undefined> => {
      const hash = block.hash;
      if (!trackedHashes.includes(hash)) {
        api.chainHead.holdBlock(hash);
        trackedHashes.push(hash);
      }
>>>>>>> 4e4139c2

      return searchQueue
        .enqueue(async () => {
          const found = await checkTxIsOnChain(hash);
          if (found) {
            cancelPendingSearch();
          }

          return found;
        })
        .catch(() => undefined);
    };

    const checkBestBlockIncluded = async (block: PinnedBlock, bestChainChanged: boolean) => {
      if (bestChainChanged) {
        if (isSearching) {
          // if the best chain is changing, we cancel the current search
          // and start searching on the current best chain
          cancelBodySearch();
        }
      } else {
        if (txFound) return;
      }

      try {
        isSearching = true;
        const inBlock = await startSearching(block);

        if (!inBlock) {
          if (txFound && bestChainChanged) {
            txFound = undefined;
            callback(
              new SubmittableResult<IEventRecord>({
                status: { type: 'NoLongerInBestChain' },
                txHash,
              }),
            );
          }

          return;
        }

        if (txFound && bestChainChanged) {
          if (txFound.blockHash === inBlock.blockHash) return;
        }

        txFound = inBlock;

        const { index: txIndex, events, blockHash, blockNumber } = inBlock;

        callback(
          new SubmittableResult<IEventRecord>({
            status: { type: 'BestChainBlockIncluded', value: { blockHash, blockNumber, txIndex } },
            txHash,
            events,
            txIndex,
          }),
        );
      } catch {
        // ignore this!
      } finally {
        if (searchQueue.size === 0 && !searchQueue.isWorking) {
          isSearching = false;
        }
      }
    };

    let txUnsub: Unsub;
    // This whole thing is just to make sure
    // that we're not calling stopBroadcastFn twice
    let stopBroadcastFn: Unsub;
    let stopped = false;
    const stopBroadcast = () => {
      if (stopped) return;

      if (stopBroadcastFn) {
        stopped = true;
        stopBroadcastFn().catch(noop);
      }
    };

    const checkFinalizedBlockIncluded = async (block: PinnedBlock) => {
      const hash = block.hash;
      if (!trackedHashes.includes(hash)) {
        api.chainHead.holdBlock(hash);
        trackedHashes.push(hash);
      }

      finalizedQueue
        .enqueue(async () => {
          const inBlock = await checkTxIsOnChain(hash);
          if (inBlock) {
            const { index: txIndex, events, blockHash, blockNumber } = inBlock;

            callback(
              new SubmittableResult<IEventRecord>({
                status: { type: 'Finalized', value: { blockHash, blockNumber, txIndex } },
                txHash,
                events,
                txIndex,
              }),
            );
          } else {
            // Revalidate the tx, just in-case it becomes invalid along the way
            // Context: https://github.com/paritytech/json-rpc-interface-spec/pull/107#issuecomment-1906008814
            const validation = await validateTx(hash);
            if (validation.isOk) return;

            callback(
              new SubmittableResult<IEventRecord>({
                status: {
                  type: 'Invalid',
                  value: { error: `Invalid Tx: ${validation.err.type} - ${validation.err.value.type}` },
                },
                txHash,
              }),
            );
          }

          txUnsub().catch(noop);
        })
        .catch(noop);
    };

    const stopBestBlockTrackingFn = api.on('bestBlock', checkBestBlockIncluded);
    const stopFinalizedBlockTrackingFn = api.on('finalizedBlock', checkFinalizedBlockIncluded);

    stopBroadcastFn = await api.txBroadcaster.broadcastTx(txHex);
    callback(
      new SubmittableResult<IEventRecord>({
        status: { type: 'Broadcasting' },
        txHash,
      }),
    );

    const stopTracking = () => {
      stopBestBlockTrackingFn();
      stopFinalizedBlockTrackingFn();

      cancelBodySearch();
      finalizedQueue.cancel();
      trackedHashes.forEach((h) => {
        api.chainHead.releaseBlock(h);
      });
    };

    txUnsub = async () => {
      stopTracking();
      stopBroadcast();

      searchedHashes.forEach((h) => {
        api.chainHead.releaseBlock(h);
      });
    };

    return txUnsub;
  }

  send(): TxHash;
  send(callback: Callback): TxUnsub;
  send(callback?: Callback | undefined) {
    const isSubscription = !!callback;

    const { deferTx, onTxProgress } = txDefer();

    let unsub: Unsub | undefined;
    this.#send((result) => {
      result = this.transformTxResult(result);

      onTxProgress(result);

      if (isSubscription) {
        try {
          callback?.(result);
        } catch {}

        return;
      }

      const { status, txHash } = result;
      if (
        status.type === 'BestChainBlockIncluded' ||
        status.type === 'Finalized' ||
        status.type === 'Invalid' ||
        status.type === 'Drop'
      ) {
        deferTx.resolve(txHash);

        // Unsub the subscription if we're at the final states
        if (status.type !== 'BestChainBlockIncluded') {
          unsub?.().catch(noop);
        }
      }
    })
      .then((x) => {
        unsub = x;

        isSubscription && deferTx.resolve(unsub);
      })
      .catch(deferTx.reject);

    return deferTx.promise;
  }
}<|MERGE_RESOLUTION|>--- conflicted
+++ resolved
@@ -94,11 +94,6 @@
     const finalizedQueue: AsyncQueue = new AsyncQueue();
     const trackedHashes: BlockHash[] = [];
 
-<<<<<<< HEAD
-    const searchedHashes: BlockHash[] = [];
-
-=======
->>>>>>> 4e4139c2
     const cancelPendingSearch = () => {
       searchQueue.clear();
     };
@@ -107,28 +102,12 @@
       searchQueue.cancel();
     };
 
-<<<<<<< HEAD
-    const startSearching = (block: PinnedBlock): Promise<TxFound | undefined> => {
-      const hash = block.hash;
-
-      if (!searchedHashes.includes(hash)) {
-        searchedHashes.push(hash);
-        api.chainHead.holdBlock(hash);
-      }
-
-      return searchQueue.enqueue(async () => {
-        const found = await checkTxIsOnChain(hash);
-        if (found) {
-          cancelPendingSearch();
-        }
-=======
     const startSearching = async (block: PinnedBlock): Promise<TxFound | undefined> => {
       const hash = block.hash;
       if (!trackedHashes.includes(hash)) {
         api.chainHead.holdBlock(hash);
         trackedHashes.push(hash);
       }
->>>>>>> 4e4139c2
 
       return searchQueue
         .enqueue(async () => {
@@ -278,10 +257,6 @@
     txUnsub = async () => {
       stopTracking();
       stopBroadcast();
-
-      searchedHashes.forEach((h) => {
-        api.chainHead.releaseBlock(h);
-      });
     };
 
     return txUnsub;
@@ -294,6 +269,8 @@
 
     const { deferTx, onTxProgress } = txDefer();
 
+    // TODO handle timeout for this with the Drop status,
+    //  just in-case we somehow can't find the tx in any block
     let unsub: Unsub | undefined;
     this.#send((result) => {
       result = this.transformTxResult(result);
