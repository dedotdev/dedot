<<<<<<< HEAD
import { TypeId } from '@delightfuldot/codecs';
import { AnyShape } from '@delightfuldot/shape';
=======
import { TypeId } from '@dedot/codecs';
>>>>>>> aad96c28

export interface RuntimeApiMethodParamSpec {
  name: string;
  type?: string;
  typeId?: TypeId;
  codec?: AnyShape;
}

export interface RuntimeApiMethodSpec {
  docs?: string | string[];
  params: RuntimeApiMethodParamSpec[];
  type?: string;
  typeId?: TypeId;
  codec?: AnyShape;
  runtimeApiName?: string;
  methodName?: string;
  version?: number;
  [prop: string]: any;
}

export interface RuntimeApiSpec {
  methods: RuntimeApiMethodsSpec;
  version: number;
  runtimeApiName?: string;
  runtimeApiHash?: string;
  [prop: string]: any;
}

export type RuntimeApiMethodName = string;

export type RuntimeApiName = string;

export type ModuleName = string;

export type RuntimeApiMethodsSpec = Record<RuntimeApiMethodName, RuntimeApiMethodSpec>;

export type RuntimeApisModule = Record<RuntimeApiName, RuntimeApiSpec[]>;

export type RuntimeApisSpec = Record<ModuleName, RuntimeApisModule>;<|MERGE_RESOLUTION|>--- conflicted
+++ resolved
@@ -1,9 +1,5 @@
-<<<<<<< HEAD
-import { TypeId } from '@delightfuldot/codecs';
-import { AnyShape } from '@delightfuldot/shape';
-=======
 import { TypeId } from '@dedot/codecs';
->>>>>>> aad96c28
+import { AnyShape } from '@dedot/shape';
 
 export interface RuntimeApiMethodParamSpec {
   name: string;
