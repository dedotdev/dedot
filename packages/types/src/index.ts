import {
  DispatchError,
  ModuleError,
  PalletErrorMetadataLatest,
  PalletEventMetadataLatest,
  PalletStorageEntryMetadataLatest,
  PalletTxMetadataLatest,
  StorageKey,
} from '@dedot/codecs';
import { RuntimeApiMethodSpec } from './runtime.js';

export * from './runtime.js';
export * from './extrinsic.js';
export * from './event.js';

export type Append<T extends readonly unknown[], V> = [...T, V];
export type AnyFunc = (...args: any[]) => any;
export type AsyncMethod = (...args: any[]) => Promise<any>;
export type Unsub = () => Promise<void>;
export type Callback<T = any> = (result: T) => Promise<void> | void;

export type DistributiveOmit<T, K extends keyof any> = T extends any ? Omit<T, K> : never;
export type Overwrite<T, U> = DistributiveOmit<T, keyof U> & U;

export interface GenericPalletError {
  is: (moduleError: ModuleError | DispatchError) => boolean;
  meta: PalletErrorMetadataLatest;
}

export interface GenericJsonRpcApis {
  [rpcName: string]: AsyncMethod;
}

export interface GenericChainConsts {
  [pallet: string]: {
    [constantName: string]: any;
  };
}

export type GenericTxCall<F extends AnyFunc = AnyFunc> = F & {
  meta?: PalletTxMetadataLatest;
};

export interface GenericChainTx<TxCall extends AnyFunc = AnyFunc> {
  [pallet: string]: {
    [callName: string]: GenericTxCall<TxCall>;
  };
}

export interface StorageQueryMethod<F extends AnyFunc = AnyFunc> {
  (...args: Parameters<F>): Promise<ReturnType<F>>;
  (...args: Append<Parameters<F>, Callback<ReturnType<F>>>): Promise<Unsub>;
}

export interface StorageMultiQueryMethod<F extends AnyFunc = AnyFunc> {
  (args: Array<Parameters<F>[0]>): Promise<Array<ReturnType<F>>>;
  (args: Array<Parameters<F>[0]>, callback: Callback<Array<ReturnType<F>>>): Promise<Unsub>;
}

export interface PaginationOptions {
  pageSize?: number;
  startKey?: StorageKey;
}

export type GenericStorageQuery<
  T extends AnyFunc = AnyFunc,
  KeyTypeIn extends any = undefined,
> = StorageQueryMethod<T> & {
  multi: StorageMultiQueryMethod<T>;
  meta: PalletStorageEntryMetadataLatest;
<<<<<<< HEAD
  key: (...args: Parameters<T>) => StorageKey;
  // keyPrefix: (...args: Parameters<T>) => StorageKey;
};
=======
  rawKey: (...args: Parameters<T>) => StorageKey;
} & (KeyTypeIn extends undefined
    ? {}
    : {
        keys: (pagination?: PaginationOptions) => Promise<KeyTypeIn[]>;
        entries: (pagination?: PaginationOptions) => Promise<Array<[KeyTypeIn, NonNullable<ReturnType<T>>]>>;
      });
>>>>>>> 7792e357

export type GenericRuntimeApiMethod<F extends AsyncMethod = AsyncMethod> = F & {
  meta: RuntimeApiMethodSpec;
};

export interface GenericRuntimeApi {
  [method: string]: GenericRuntimeApiMethod;
}

export interface GenericRuntimeApis {
  [runtime: string]: GenericRuntimeApi;
}

export interface GenericChainStorage {
  [pallet: string]: {
    [storageName: string]: GenericStorageQuery;
  };
}

export interface GenericChainErrors {
  [pallet: string]: {
    [errorName: string]: GenericPalletError;
  };
}

export interface PalletEvent<
  Pallet extends string = string,
  EventName extends string = string,
  Data extends any = any,
> {
  pallet: Pallet;
  palletEvent: Data extends undefined
    ? EventName
    : Data extends null
      ? { name: EventName }
      : {
          name: EventName;
          data: Data;
        };
}

export interface GenericPalletEvent<
  Pallet extends string = string,
  EventName extends string = string,
  Data extends any = any,
> {
  is: (event: PalletEvent) => event is PalletEvent<Pallet, EventName, Data>;
  as: (event: PalletEvent) => PalletEvent<Pallet, EventName, Data> | undefined;
  meta: PalletEventMetadataLatest;
}

export type GenericChainEvents<
  Pallet extends string = string,
  EventName extends string = string,
  Data extends any = any,
> = Record<Pallet, Record<EventName, GenericPalletEvent<Pallet, EventName, Data>>>;

export interface GenericSubstrateApi {
  rpc: GenericJsonRpcApis;
  consts: GenericChainConsts;
  query: GenericChainStorage;
  errors: GenericChainErrors;
  events: GenericChainEvents;
  call: GenericRuntimeApis;
  tx: GenericChainTx;
}<|MERGE_RESOLUTION|>--- conflicted
+++ resolved
@@ -68,11 +68,6 @@
 > = StorageQueryMethod<T> & {
   multi: StorageMultiQueryMethod<T>;
   meta: PalletStorageEntryMetadataLatest;
-<<<<<<< HEAD
-  key: (...args: Parameters<T>) => StorageKey;
-  // keyPrefix: (...args: Parameters<T>) => StorageKey;
-};
-=======
   rawKey: (...args: Parameters<T>) => StorageKey;
 } & (KeyTypeIn extends undefined
     ? {}
@@ -80,7 +75,6 @@
         keys: (pagination?: PaginationOptions) => Promise<KeyTypeIn[]>;
         entries: (pagination?: PaginationOptions) => Promise<Array<[KeyTypeIn, NonNullable<ReturnType<T>>]>>;
       });
->>>>>>> 7792e357
 
 export type GenericRuntimeApiMethod<F extends AsyncMethod = AsyncMethod> = F & {
   meta: RuntimeApiMethodSpec;
