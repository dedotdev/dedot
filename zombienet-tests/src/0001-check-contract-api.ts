import Keyring from '@polkadot/keyring';
import { cryptoWaitReady } from '@polkadot/util-crypto';
import { RpcVersion } from '@dedot/types';
import { DedotClient, ISubstrateClient, LegacyClient, WsProvider } from 'dedot';
import { SubstrateApi } from 'dedot/chaintypes';
import { Contract, ContractDeployer } from 'dedot/contracts';
import { assert, stringToHex } from 'dedot/utils';
import * as flipperRaw from '../flipper.json';
import { FlipperContractApi } from './contracts/flipper';

export const run = async (_nodeName: any, networkInfo: any) => {
  await cryptoWaitReady();

  const alicePair = new Keyring({ type: 'sr25519' }).addFromUri('//Alice');
  const { wsUri } = networkInfo.nodesByName['collator-1'];

  const flipper: string = JSON.stringify(flipperRaw);
  const wasm = flipperRaw.source.wasm;
  const caller = alicePair.address;

  const verifyContracts = async (api: ISubstrateClient<SubstrateApi[RpcVersion]>) => {
    const deployer = new ContractDeployer<FlipperContractApi>(api, flipper, wasm);
    const salt = stringToHex(api.rpcVersion);

    // Dry-run to estimate gas fee
    const { gasRequired } = await deployer.query.new(true, {
      caller,
      salt,
    });

    const constructorTx = deployer.tx.new(true, { gasLimit: gasRequired, salt });

<<<<<<< HEAD
    const contractAddress: string = await new Promise(async (resolve) => {
      await constructorTx.signAndSend(alicePair, async ({ status, events }: any) => {
        console.log(`[${api.rpcVersion}] Transaction status`, status.type);

        if (status.type === 'Finalized') {
          assert(
            events.some(({ event }: any) => api.events.contracts.Instantiated.is(event)),
            'Event Contracts.Instantiated should be available',
          );
=======
    const contractAddress: string = await new Promise(async (resolve, reject) => {
      await constructorTx.signAndSend(alicePair, async ({ status, events }) => {
        console.log(`[${api.rpcVersion}] Transaction status:`, status.tag);

        if (status.tag === 'Finalized') {
          const instantiatedEvent = events.find(({ event }) => api.events.contracts.Instantiated.is(event));
>>>>>>> 910dd2e3

          assert(instantiatedEvent, 'Event Contracts.Instantiated should be available');

          // narrow down the type for type suggestions
          if (api.events.contracts.Instantiated.is(instantiatedEvent.event)) {
            const contractAddress = instantiatedEvent.event.palletEvent.data.contract.address();
            resolve(contractAddress);
          } else {
            reject();
          }
        }
      });
    });

    console.log(`[${api.rpcVersion}] Deployed contract address`, contractAddress);
    const contract = new Contract<FlipperContractApi>(api, flipper, contractAddress);

    const state = await contract.query.get({ caller });
    assert(state.isOk && state.data.isOk, 'Query should be successful');
    console.log(`[${api.rpcVersion}] Initial value:`, state.data.value);

    console.log(`[${api.rpcVersion}] Flipping...`);

    // Dry-run to estimate gas fee
    const { raw } = await contract.query.flip({ caller });

    await new Promise<void>(async (resolve) => {
      await contract.tx.flip({ gasLimit: raw.gasRequired }).signAndSend(alicePair, ({ status }: any) => {
        console.log(`[${api.rpcVersion}] Transaction status`, status.type);

        if (status.type === 'Finalized') {
          resolve();
        }
      });
    });

    const newState = await contract.query.get({ caller });
    assert(newState.isOk && newState.data.isOk, 'Query should be successful');
    console.log(`[${api.rpcVersion}] New value:`, newState.data.value);

    assert(state.data.value !== newState.data.value, 'State should be changed');
  };

  console.log('Checking via legacy API');
  const apiLegacy = await LegacyClient.new(new WsProvider(wsUri));
  await verifyContracts(apiLegacy);

  console.log('Checking via new API');
  const apiV2 = await DedotClient.new(new WsProvider(wsUri));
  await verifyContracts(apiV2);
};<|MERGE_RESOLUTION|>--- conflicted
+++ resolved
@@ -30,24 +30,12 @@
 
     const constructorTx = deployer.tx.new(true, { gasLimit: gasRequired, salt });
 
-<<<<<<< HEAD
-    const contractAddress: string = await new Promise(async (resolve) => {
-      await constructorTx.signAndSend(alicePair, async ({ status, events }: any) => {
-        console.log(`[${api.rpcVersion}] Transaction status`, status.type);
+    const contractAddress: string = await new Promise(async (resolve, reject) => {
+      await constructorTx.signAndSend(alicePair, async ({ status, events }) => {
+        console.log(`[${api.rpcVersion}] Transaction status:`, status.type);
 
         if (status.type === 'Finalized') {
-          assert(
-            events.some(({ event }: any) => api.events.contracts.Instantiated.is(event)),
-            'Event Contracts.Instantiated should be available',
-          );
-=======
-    const contractAddress: string = await new Promise(async (resolve, reject) => {
-      await constructorTx.signAndSend(alicePair, async ({ status, events }) => {
-        console.log(`[${api.rpcVersion}] Transaction status:`, status.tag);
-
-        if (status.tag === 'Finalized') {
           const instantiatedEvent = events.find(({ event }) => api.events.contracts.Instantiated.is(event));
->>>>>>> 910dd2e3
 
           assert(instantiatedEvent, 'Event Contracts.Instantiated should be available');
 
