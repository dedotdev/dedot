--- conflicted
+++ resolved
@@ -8,137 +8,6 @@
 import { FlipperContractApi } from './contracts/flipper';
 
 export const run = async (_nodeName: any, networkInfo: any) => {
-<<<<<<< HEAD
-  try {
-    await cryptoWaitReady();
-
-    const alicePair = new Keyring({ type: 'sr25519' }).addFromUri('//Alice');
-    const { wsUri } = networkInfo.nodesByName['collator-1'];
-
-    const caller = alicePair.address;
-    const flipperV4 = flipperV4Raw as ContractMetadata;
-    const flipperV5 = flipperV5Raw as ContractMetadata;
-
-    const verifyContracts = async (api: ISubstrateClient<SubstrateApi[RpcVersion]>, flipper: ContractMetadata) => {
-      // @ts-ignore
-      const wasm = flipper.source.wasm!;
-      const deployer = new ContractDeployer<FlipperContractApi>(api, flipper, wasm, { defaultCaller: caller });
-
-      // Avoid to use same salt with previous tests.
-      const timestamp = await api.query.timestamp.now();
-      const salt = stringToHex(`${api.rpcVersion}_${timestamp}`);
-
-      const { events } = await deployer.tx
-        .new(true, { salt })
-        .signAndSend(alicePair, ({ status }) => {
-          console.log(`[${api.rpcVersion}] Transaction status:`, status.type);
-        })
-        .untilFinalized();
-
-      const instantiatedEvent = api.events.contracts.Instantiated.find(events);
-
-      const instantiatedEvent2 = events
-        .map(({ event }) => event) // prettier-end-here
-        .find(api.events.contracts.Instantiated.is); // narrow down the type for type suggestions
-
-      const instantiatedEvent3 = events.find(api.events.contracts.Instantiated.is)!.event; // narrow down the type for type suggestions
-
-      assert(instantiatedEvent, 'Event Contracts.Instantiated should be available');
-      assert(
-        JSON.stringify(instantiatedEvent) === JSON.stringify(instantiatedEvent2),
-        'Incorrect instantiated event 2',
-      );
-      assert(
-        JSON.stringify(instantiatedEvent) === JSON.stringify(instantiatedEvent3),
-        'Incorrect instantiated event 3',
-      );
-
-      const contractAddress = instantiatedEvent.palletEvent.data.contract.address();
-
-      console.log(`[${api.rpcVersion}] Deployed contract address`, contractAddress);
-      const contract = new Contract<FlipperContractApi>(api, flipper, contractAddress, { defaultCaller: caller });
-
-      const flippedPromise = new Promise<boolean>(async (resolve) => {
-        const unsub = await contract.events.Flipped.watch((events) => {
-          events.forEach((event) => {
-            console.log('Coin flipped!');
-            console.log('New state:', event.data.new);
-
-            unsub();
-            resolve(true);
-          });
-        });
-      });
-
-      const { data: state } = await contract.query.get();
-
-      console.log(`[${api.rpcVersion}] Initial value:`, state);
-      console.log(`[${api.rpcVersion}] Flipping...`);
-
-      const { events: newEvents } = await contract.tx
-        .flip()
-        .signAndSend(alicePair, ({ status }) => {
-          console.log(`[${api.rpcVersion}] Transaction status`, status.type);
-        })
-        .untilFinalized();
-
-      const flippedEvent1 = contract.events.Flipped.find(newEvents);
-      const flippedEvents1 = contract.events.Flipped.filter(newEvents);
-
-      const contractEvents = contract.decodeEvents(newEvents);
-      const flippedEvents2 = contract.events.Flipped.filter(contractEvents);
-
-      const flippedEvent2 = contract.events.Flipped.find(contractEvents);
-      const flippedEvent3 = contractEvents.find(contract.events.Flipped.is);
-      const flippedEvent4 = contract.decodeEvent(newEvents.find(contract.events.Flipped.is)!);
-
-      assert(
-        JSON.stringify(flippedEvent1) === JSON.stringify(flippedEvent2), // prettier-end-here
-        'Incorrect flipped event 2',
-      );
-      assert(
-        JSON.stringify(flippedEvent1) === JSON.stringify(flippedEvent3), // prettier-end-here
-        'Incorrect flipped event 3',
-      );
-      assert(
-        JSON.stringify(flippedEvent1) === JSON.stringify(flippedEvent4), // prettier-end-here
-        'Incorrect flipped event 4',
-      );
-      assert(
-        JSON.stringify([flippedEvent1]) === JSON.stringify(flippedEvents1), // prettier-end-here
-        'Incorrect flipped event filter 1',
-      );
-      assert(
-        JSON.stringify(flippedEvents2) === JSON.stringify(flippedEvents1), // prettier-end-here
-        'Incorrect flipped event filter 2',
-      );
-
-      assert(flippedEvent1, 'Flipped event should be emitted');
-      assert(flippedEvent1.data.new === false, 'New value should be false');
-      assert(flippedEvent1.data.old === true, 'Old value should be true');
-
-      const { data: newState, flags } = await contract.query.get({ caller });
-      console.log(`[${api.rpcVersion}] New value:`, newState);
-
-      assert(flags.bits === 0 && flags.revert === false, 'Should not get Revert flag if call success!');
-      assert(state !== newState, 'State should be changed');
-      assert(await flippedPromise, 'Flipped event should be watched');
-    };
-
-    console.log('Checking via legacy API');
-    const apiLegacy = await LegacyClient.new(new WsProvider(wsUri));
-    await verifyContracts(apiLegacy, flipperV4);
-    await verifyContracts(apiLegacy, flipperV5);
-
-    console.log('Checking via new API');
-    const apiV2 = await DedotClient.new(new WsProvider(wsUri));
-    await verifyContracts(apiV2, flipperV4);
-    await verifyContracts(apiV2, flipperV5);
-  } catch (e) {
-    console.error(e);
-    throw e;
-  }
-=======
   await cryptoWaitReady();
 
   const alicePair = new Keyring({ type: 'sr25519' }).addFromUri('//Alice');
@@ -257,5 +126,4 @@
   const apiV2 = await DedotClient.new(new WsProvider(wsUri));
   await verifyContracts(apiV2, flipperV4);
   await verifyContracts(apiV2, flipperV5);
->>>>>>> ffbe8daf
 };