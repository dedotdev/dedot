import Keyring from '@polkadot/keyring';
import { cryptoWaitReady } from '@polkadot/util-crypto';
import { DedotClient, ISubstrateClient, WsProvider } from 'dedot';
import { Contract, ContractDeployer, ContractMetadataV4, ContractMetadataV5 } from 'dedot/contracts';
import { IKeyringPair } from 'dedot/types';
import { assert, isHex, isNumber, stringToHex } from 'dedot/utils';
import * as flipperV4 from '../flipper_v4.json';
import * as flipperV5 from '../flipper_v5.json';
import { FlipperContractApi } from './contracts/flipper';

export const run = async (_nodeName: any, networkInfo: any) => {
<<<<<<< HEAD
  try {
    await cryptoWaitReady();

    const alicePair = new Keyring({ type: 'sr25519' }).addFromUri('//Alice');
    const { wsUri } = networkInfo.nodesByName['collator-1'];

    const caller = alicePair.address;

    // Test with LegacyClient
    console.log('Testing contract chaining methods with LegacyClient');
    const apiLegacy = await LegacyClient.new(new WsProvider(wsUri));
    await testContractChainingMethods(apiLegacy, flipperV4 as ContractMetadataV4, alicePair, caller);

    // Test with DedotClient
    console.log('Testing contract chaining methods with DedotClient');
    const apiV2 = await DedotClient.new(new WsProvider(wsUri));
    await testContractChainingMethods(apiV2, flipperV5 as ContractMetadataV5, alicePair, caller);
  } catch (error) {
    console.error(error);
    throw error;
  }
=======
  await cryptoWaitReady();

  const alicePair = new Keyring({ type: 'sr25519' }).addFromUri('//Alice');
  const { wsUri } = networkInfo.nodesByName['collator-1'];

  const caller = alicePair.address;

  // Test with legacy client
  console.log('Testing contract chaining methods with legacy client');
  const apiLegacy = await DedotClient.legacy(new WsProvider(wsUri));
  await testContractChainingMethods(apiLegacy, flipperV4 as ContractMetadataV4, alicePair, caller);

  // Test with v2 client
  console.log('Testing contract chaining methods with v2 client');
  const apiV2 = await DedotClient.new(new WsProvider(wsUri));
  await testContractChainingMethods(apiV2, flipperV5 as ContractMetadataV5, alicePair, caller);
>>>>>>> ffbe8daf
};

async function testContractChainingMethods(
  api: ISubstrateClient,
  flipper: ContractMetadataV4 | ContractMetadataV5,
  alicePair: IKeyringPair,
  caller: string,
) {
  const wasm = flipper.source.wasm!;
  const deployer = new ContractDeployer<FlipperContractApi>(api, flipper, wasm, { defaultCaller: caller });

  // Avoid using the same salt with previous tests
  const timestamp = await api.query.timestamp.now();
  const salt = stringToHex(`${api.rpcVersion}_${timestamp}_chaining_test`);

  console.log(`[${api.rpcVersion}] Testing untilBestChainBlockIncluded with contract deployment`);

  // Test untilBestChainBlockIncluded with contract deployment
  const bestChainResult = await deployer.tx
    .new(true, { salt }) // --
    .signAndSend(alicePair)
    .untilBestChainBlockIncluded();

  // Verify the result contains the expected status
  assert(bestChainResult.status.type === 'BestChainBlockIncluded', 'Status should be BestChainBlockIncluded');
  assert(isHex(bestChainResult.status.value.blockHash), 'Block hash should be hex');
  assert(isNumber(bestChainResult.status.value.blockNumber), 'Block number should be number');
  assert(isNumber(bestChainResult.status.value.txIndex), 'Tx index should be number');

  // Verify the contract was deployed successfully
  const instantiatedEvent = api.events.contracts.Instantiated.find(bestChainResult.events);
  assert(instantiatedEvent, 'Event Contracts.Instantiated should be available');

  const contractAddress = instantiatedEvent.palletEvent.data.contract.address();
  console.log(`[${api.rpcVersion}] Deployed contract address`, contractAddress);

  const contract = new Contract<FlipperContractApi>(api, flipper, contractAddress, { defaultCaller: caller });

  // Get initial state
  const { data: initialState } = await contract.query.get();
  console.log(`[${api.rpcVersion}] Initial value:`, initialState);

  console.log(`[${api.rpcVersion}] Testing untilFinalized with contract method call`);

  // Test untilFinalized with contract method call
  const finalizedResult = await contract.tx
    .flip() // --
    .signAndSend(alicePair)
    .untilFinalized();

  // Verify the result contains the expected status
  assert(finalizedResult.status.type === 'Finalized', 'Status should be Finalized');
  assert(isHex(finalizedResult.status.value.blockHash), 'Block hash should be hex');
  assert(isNumber(finalizedResult.status.value.blockNumber), 'Block number should be number');
  assert(isNumber(finalizedResult.status.value.txIndex), 'Tx index should be number');

  // Verify the flip was successful
  const flippedEvent = contract.events.Flipped.find(finalizedResult.events);
  assert(flippedEvent, 'Flipped event should be emitted');
  assert(flippedEvent.data.new === false, 'New value should be false');
  assert(flippedEvent.data.old === true, 'Old value should be true');

  // Verify the state was changed
  const { data: newState } = await contract.query.get();
  console.log(`[${api.rpcVersion}] New value:`, newState);
  assert(initialState !== newState, 'State should be changed');

  console.log(`[${api.rpcVersion}] Testing order of events with contract method call`);

  // Test the order of events
  await testContractEventOrder(contract, alicePair);

  console.log(`[${api.rpcVersion}] Testing combined promises with contract method call`);

  // Test using both promises together
  await testContractCombinedPromises(contract, alicePair);
}

async function testContractEventOrder(contract: Contract<FlipperContractApi>, alicePair: IKeyringPair) {
  // Track the order of events
  let bestChainBlockIncludedReceived = false;
  let finalizedReceived = false;
  let bestChainBlockIncludedTime = 0;
  let finalizedTime = 0;

  // Send the transaction and track status updates
  await new Promise<void>((resolve) => {
    contract.tx.flip().signAndSend(alicePair, ({ status }) => {
      if (status.type === 'BestChainBlockIncluded') {
        bestChainBlockIncludedReceived = true;
        bestChainBlockIncludedTime = Date.now();
        console.log('Received BestChainBlockIncluded status at:', bestChainBlockIncludedTime);
      } else if (status.type === 'Finalized') {
        finalizedReceived = true;
        finalizedTime = Date.now();
        console.log('Received Finalized status at:', finalizedTime);
        resolve();
      }
    });
  });

  // Verify both statuses were received and in the correct order
  assert(bestChainBlockIncludedReceived, 'BestChainBlockIncluded status should be received');
  assert(finalizedReceived, 'Finalized status should be received');
  assert(bestChainBlockIncludedTime < finalizedTime, 'BestChainBlockIncluded should be received before Finalized');
}

async function testContractCombinedPromises(contract: Contract<FlipperContractApi>, alicePair: IKeyringPair) {
  // Create two promises using both chaining methods
  const signedTx = contract.tx // --
    .flip()
    .signAndSend(alicePair);

  const bestChainPromise = signedTx.untilBestChainBlockIncluded();
  const finalizedPromise = signedTx.untilFinalized();

  // Wait for both promises to resolve
  const [bestChainResult, finalizedResult] = await Promise.all([bestChainPromise, finalizedPromise]);

  // Verify the results
  assert(
    bestChainResult.status.type === 'BestChainBlockIncluded',
    'First result status should be BestChainBlockIncluded',
  );
  assert(finalizedResult.status.type === 'Finalized', 'Second result status should be Finalized');

  // Verify both results refer to the same transaction
  assert(bestChainResult.txHash === finalizedResult.txHash, 'Both results should have the same txHash');

  // Verify the flip was successful
  const flippedEvent = contract.events.Flipped.find(finalizedResult.events);
  assert(flippedEvent, 'Flipped event should be emitted');
}<|MERGE_RESOLUTION|>--- conflicted
+++ resolved
@@ -9,29 +9,6 @@
 import { FlipperContractApi } from './contracts/flipper';
 
 export const run = async (_nodeName: any, networkInfo: any) => {
-<<<<<<< HEAD
-  try {
-    await cryptoWaitReady();
-
-    const alicePair = new Keyring({ type: 'sr25519' }).addFromUri('//Alice');
-    const { wsUri } = networkInfo.nodesByName['collator-1'];
-
-    const caller = alicePair.address;
-
-    // Test with LegacyClient
-    console.log('Testing contract chaining methods with LegacyClient');
-    const apiLegacy = await LegacyClient.new(new WsProvider(wsUri));
-    await testContractChainingMethods(apiLegacy, flipperV4 as ContractMetadataV4, alicePair, caller);
-
-    // Test with DedotClient
-    console.log('Testing contract chaining methods with DedotClient');
-    const apiV2 = await DedotClient.new(new WsProvider(wsUri));
-    await testContractChainingMethods(apiV2, flipperV5 as ContractMetadataV5, alicePair, caller);
-  } catch (error) {
-    console.error(error);
-    throw error;
-  }
-=======
   await cryptoWaitReady();
 
   const alicePair = new Keyring({ type: 'sr25519' }).addFromUri('//Alice');
@@ -48,7 +25,6 @@
   console.log('Testing contract chaining methods with v2 client');
   const apiV2 = await DedotClient.new(new WsProvider(wsUri));
   await testContractChainingMethods(apiV2, flipperV5 as ContractMetadataV5, alicePair, caller);
->>>>>>> ffbe8daf
 };
 
 async function testContractChainingMethods(
